"""
Restaurant Search Service - Natural language restaurant search using LLM with tool calls.

This service orchestrates:
1. Getting user preferences from taste profile
2. Finding nearby restaurants from database
3. Using LLM to intelligently rank results based on user query and quality
"""
import os
import math
from difflib import get_close_matches
from typing import Dict, Any, List, Optional
from services.gemini_service import get_gemini_service
from services.supabase_service import get_supabase_service
from services.taste_profile_service import get_taste_profile_service
from services.restaurant_db_service import get_restaurant_db_service


class RestaurantSearchService:
    """Service for natural language restaurant search with LLM tool calls."""

    def __init__(self):
        """Initialize with required services."""
        self.gemini_service = get_gemini_service()
        self.supabase_service = get_supabase_service()
        self.taste_profile_service = get_taste_profile_service()
        self.restaurant_db_service = get_restaurant_db_service()

        print(f"[RESTAURANT SEARCH] Service initialized (using database)")

    def get_user_preferences_tool(self, user_id: str) -> Dict[str, Any]:
        """
        Tool function: Fetch user's dining preferences.

        Args:
            user_id: User UUID

        Returns:
            Preferences dict with cuisines, atmospheres, price_hints
        """
        try:
            print(f"[TOOL] get_user_preferences called for user: {user_id}")

            # Get natural language preferences text
            preferences_text = self.taste_profile_service.get_current_preferences_text(
                user_id)

            if not preferences_text:
                print(
                    f"[TOOL] No preferences found, user likes all good food and vibes")
                return {
                    "preferences_text": "User has no specific preferences yet. Assume they like good quality food with positive vibes and high ratings.",
                    "cuisines": [],
                    "atmospheres": [],
                    "price_hints": []
                }

            # Parse preferences into structured format
            structured = self.taste_profile_service.parse_preferences_to_structured(
                preferences_text)

            result = {
                "preferences_text": preferences_text,
                "cuisines": structured.get("cuisines", []),
                "atmospheres": structured.get("atmospheres", []),
                "price_hints": structured.get("price_hints", [])
            }

            print(
                f"[TOOL] Retrieved preferences: {len(result['cuisines'])} cuisines, {len(result['atmospheres'])} vibes")
            return result

        except Exception as e:
            print(f"[TOOL ERROR] Failed to get preferences: {str(e)}")
            import traceback
            traceback.print_exc()
            # Return default preferences on error
            return {
                "preferences_text": "User has no specific preferences yet. Assume they like good quality food with positive vibes and high ratings.",
                "cuisines": [],
                "atmospheres": [],
                "price_hints": []
            }

    def get_nearby_restaurants_tool(
        self,
        latitude: float,
        longitude: float,
        radius: int = 4828,  # 3 miles default
        limit: int = 50,
        min_rating: float = 4.0,
        cuisine_filter: Optional[str] = None
    ) -> List[Dict[str, Any]]:
        """
        Tool function: Get nearby restaurants from database.

        Args:
            latitude: Latitude coordinate
            longitude: Longitude coordinate
            radius: Search radius in meters (default: 4828m = 3 miles)
            limit: Maximum number of restaurants to return (default: 50)
            min_rating: Minimum rating filter (default: 4.0)
            cuisine_filter: Optional cuisine type to filter by

        Returns:
            List of restaurant dicts with place_id, name, cuisine, rating, etc.
        """
        try:
            print(
                f"[TOOL] get_nearby_restaurants called at ({latitude}, {longitude})")
            print(
                f"[TOOL] Radius: {radius}m ({radius/1609.34:.1f} miles), Min Rating: {min_rating}")
            if cuisine_filter:
                print(f"[TOOL] Filtering for cuisine: {cuisine_filter}")

            # Get restaurants from database
            restaurants = self.restaurant_db_service.get_nearby_restaurants(
                latitude=latitude,
                longitude=longitude,
                radius_meters=radius,
                limit=limit * 2,  # Get more for filtering
                min_rating=min_rating
            )

            # Apply cuisine filter if specified
            if cuisine_filter and restaurants:
                original_count = len(restaurants)
                restaurants = [
                    r for r in restaurants
                    if cuisine_filter.lower() in (r.get('cuisine') or '').lower()
                ]
                print(
                    f"[TOOL] Cuisine filter: {original_count} → {len(restaurants)} restaurants")

            # Sort by quality score: rating * log(reviews + 1)
            # This balances high ratings with popularity
            for r in restaurants:
                review_count = r.get('user_ratings_total', 0) or 0
                r['quality_score'] = r['rating'] * math.log(review_count + 1)

            restaurants.sort(key=lambda r: r['quality_score'], reverse=True)
            restaurants = restaurants[:limit]

            print(f"[TOOL] Found {len(restaurants)} high-quality restaurants")
            return restaurants

        except Exception as e:
            print(f"[TOOL ERROR] Failed to get nearby restaurants: {str(e)}")
            import traceback
            traceback.print_exc()
            return []

    def fuzzy_match_restaurant(
        self,
        llm_name: str,
        restaurant_list: List[Dict[str, Any]]
    ) -> Optional[Dict[str, Any]]:
        """
        Fuzzy match LLM restaurant name against actual restaurant list.

        Args:
            llm_name: Restaurant name from LLM response
            restaurant_list: List of actual restaurant dicts

        Returns:
            Matching restaurant dict or None
        """
        restaurant_names = [r['name'] for r in restaurant_list]
        matches = get_close_matches(
            llm_name, restaurant_names, n=1, cutoff=0.6)

        if matches:
            matched_name = matches[0]
            return next(r for r in restaurant_list if r['name'] == matched_name)

        return None

    def _get_function_declarations(self):
        """
        Define function schemas for Gemini function calling.

        Returns:
            List of function declaration objects for Gemini
        """
        return [
            {
                "name": "get_user_preferences",
                "description": "Get the user's dining preferences including favorite cuisines, preferred atmosphere, price range, and flavor notes from their taste profile",
                "parameters": {
                    "type": "object",
                    "properties": {
                        "user_id": {
                            "type": "string",
                            "description": "The user's UUID identifier"
                        }
                    },
                    "required": ["user_id"]
                }
            },
            {
                "name": "get_nearby_restaurants",
                "description": "Find restaurants near a geographic location using Google Places API. Returns up to 10 restaurants with ratings, cuisine types, and addresses.",
                "parameters": {
                    "type": "object",
                    "properties": {
                        "latitude": {
                            "type": "number",
                            "description": "Latitude coordinate"
                        },
                        "longitude": {
                            "type": "number",
                            "description": "Longitude coordinate"
                        },
                        "radius": {
                            "type": "integer",
                            "description": "Search radius in meters (default: 1000)",
                            "default": 1000
                        },
                        "limit": {
                            "type": "integer",
                            "description": "Maximum number of restaurants to return (default: 10)",
                            "default": 10
                        }
                    },
                    "required": ["latitude", "longitude"]
                }
            }
        ]

    async def search_restaurants(
        self,
        query: str,
        user_id: str,
        latitude: float,
        longitude: float
    ) -> Dict[str, Any]:
        """
        Main orchestrator: Natural language restaurant search using LLM analysis.

        Two-path approach:
        - Path A: Cuisine detected → get restaurants for that cuisine
        - Path B: No cuisine → get all good restaurants, filter by user's top cuisines

        Args:
            query: User's natural language query
            user_id: User UUID
            latitude: User's latitude
            longitude: User's longitude

        Returns:
            Search results with top 3-4 restaurants and reasoning
        """
        import time
        search_start = time.time()

        print(f"\n{'='*80}")
        print(f"[RESTAURANT SEARCH] 🍽️  STARTING SEARCH SERVICE")
        print(f"{'='*80}")
        print(f"[RESTAURANT SEARCH] Query: '{query}'")
        print(f"[RESTAURANT SEARCH] User: {user_id[:8]}...")
        print(f"[RESTAURANT SEARCH] Location: ({latitude}, {longitude})")
        try:
            # Step 1: Get user preferences
            step1_start = time.time()
            print(f"[RESTAURANT SEARCH] ⏱️  Step 1/4: Getting user preferences...")
            preferences = self.get_user_preferences_tool(user_id)
            print(
                f"[RESTAURANT SEARCH] ✅ Step 1 completed in {time.time() - step1_start:.2f}s")
            print(
                f"[RESTAURANT SEARCH]    Found cuisines: {preferences.get('cuisines', [])[:3]}")

            # Step 2: Detect cuisine from query
            cuisine_keywords = ['italian', 'japanese', 'chinese', 'mexican', 'thai', 'indian',
                                'french', 'korean', 'vietnamese', 'greek', 'american', 'pizza',
                                'sushi', 'ramen', 'tacos', 'burgers', 'seafood', 'mediterranean',
                                'spanish', 'middle eastern', 'ethiopian', 'caribbean', 'brazilian']
            detected_cuisine = None
            query_lower = query.lower()
            for cuisine in cuisine_keywords:
                if cuisine in query_lower:
                    detected_cuisine = cuisine
                    print(
                        f"[RESTAURANT SEARCH] Detected cuisine in query: {detected_cuisine}")
                    break

            restaurants = []
            step2_start = time.time()

            if detected_cuisine:
                # PATH A: Cuisine detected in query
                print(
                    f"[RESTAURANT SEARCH] Path A: Getting {detected_cuisine} restaurants within 3 miles...")
                restaurants = self.get_nearby_restaurants_tool(
                    latitude=latitude,
                    longitude=longitude,
                    radius=4828,  # 3 miles
                    limit=30,
                    min_rating=4.0,
                    cuisine_filter=detected_cuisine
                )

                if not restaurants:
                    print(
                        f"[RESTAURANT SEARCH] No {detected_cuisine} restaurants found, expanding search...")
                    # Try without cuisine filter but still 4.0+
                    restaurants = self.get_nearby_restaurants_tool(
                        latitude=latitude,
                        longitude=longitude,
                        radius=4828,
                        limit=30,
                        min_rating=4.0
                    )
            else:
                # PATH B: No cuisine detected
                print(
                    f"[RESTAURANT SEARCH] Path B: No cuisine detected, getting all 4.0+ restaurants...")

                # Get all good restaurants (4.0+ rating)
                restaurants = self.get_nearby_restaurants_tool(
                    latitude=latitude,
                    longitude=longitude,
                    radius=4828,  # 3 miles
                    limit=50,
                    min_rating=4.0
                )

                # If user has cuisine preferences, filter to top 2 cuisines
                if preferences.get('cuisines'):
                    top_cuisines = preferences['cuisines'][:2]
                    print(
                        f"[RESTAURANT SEARCH] Filtering to user's top cuisines: {top_cuisines}")

                    filtered = [
                        r for r in restaurants
                        if any(c.lower() in (r.get('cuisine') or '').lower() for c in top_cuisines)
                    ]

                    if filtered:
                        print(
                            f"[RESTAURANT SEARCH] Filtered: {len(restaurants)} → {len(filtered)} restaurants")
                        restaurants = filtered
                    else:
                        print(
                            f"[RESTAURANT SEARCH] No matches for preferred cuisines, keeping all results")
            if not restaurants:
                return {
                    "status": "success",
                    "query": query,
                    "top_restaurants": [],
                    "message": "No restaurants found nearby",
                    "location": {"latitude": latitude, "longitude": longitude}
                }

            # Step 3: Format data for LLM with quality-focused ranking
            step3_start = time.time()
            print(f"\n{'='*80}")
            print(f"[RESTAURANT SEARCH] 🤖 STEP 3: LLM ANALYSIS & RANKING")
            print(
                f"[RESTAURANT SEARCH] Preparing {len(restaurants)} restaurants for LLM...")
            print(f"[RESTAURANT SEARCH] Restaurant candidates:")
            for i, r in enumerate(restaurants[:15], 1):
                reviews = r.get('user_ratings_total', 0)
                distance = r.get('distance_meters', 0)
                print(f"[RESTAURANT SEARCH]   {i}. {r['name']}")
                print(
                    f"[RESTAURANT SEARCH]      Cuisine: {r['cuisine']}, Rating: {r['rating']}⭐, Reviews: {reviews}, Distance: {distance}m")

            # Build restaurants list for prompt with quality metrics
            restaurants_text = "\n".join([
                f"{i+1}. {r['name']}\n"
                f"   - Cuisine: {r['cuisine']}\n"
                f"   - Rating: {r['rating']}⭐ ({r.get('user_ratings_total', 0)} reviews)\n"
                f"   - Price: {'$' * (r.get('price_level') or 2)}\n"
                f"   - Atmosphere: {r.get('atmosphere') or 'Not specified'}\n"
                f"   - Address: {r['address']}"
                for i, r in enumerate(restaurants)
            ])

            # Build preferences text
            prefs_text = preferences.get(
                'preferences_text', 'No preferences specified')
            cuisines_list = preferences.get('cuisines', [])
            atmospheres_list = preferences.get('atmospheres', [])

            print(f"[RESTAURANT SEARCH] User preferences being sent to LLM:")
            print(
                f"[RESTAURANT SEARCH]   - Preferred cuisines: {cuisines_list}")
            print(
                f"[RESTAURANT SEARCH]   - Preferred vibes: {atmospheres_list}")
            print(f"[RESTAURANT SEARCH]   - Full preference text: {prefs_text[:150]}..." if len(
                prefs_text) > 150 else f"[RESTAURANT SEARCH]   - Full preference text: {prefs_text}")

            # Create LLM prompt with quality-focused ranking
            prompt = f"""You are a restaurant recommendation expert. Analyze these restaurants and select the TOP 3-4 that best match the user's query.

USER'S QUERY: "{query}"

USER'S PREFERENCES:
{prefs_text}

Preferred Cuisines: {', '.join(cuisines_list) if cuisines_list else 'Open to all cuisines'}
Preferred Vibes: {', '.join(atmospheres_list) if atmospheres_list else 'Open to all atmospheres'}

AVAILABLE RESTAURANTS:
{restaurants_text}

RANKING CRITERIA (in priority order):

1. **QUERY MATCH (30%)**: Does the restaurant match what the user explicitly asked for?
   - If query mentions specific cuisine, ONLY recommend that cuisine
   - If query mentions atmosphere (e.g., "romantic", "casual"), prioritize that

2. **RATING QUALITY (40%)**: Higher ratings are better
   - 4.5-5.0 stars = Excellent (weight: 1.0)
   - 4.2-4.4 stars = Very Good (weight: 0.8)
   - 4.0-4.1 stars = Good (weight: 0.6)

3. **POPULARITY (30%)**: More reviews indicate reliability
   - 500+ reviews = Very reliable (weight: 1.0)
   - 200-499 reviews = Reliable (weight: 0.8)
   - 100-199 reviews = Moderately reliable (weight: 0.6)
   - 50-99 reviews = Less reliable (weight: 0.4)
   - < 50 reviews = Unproven (weight: 0.2)

4. **USER PREFERENCES (Secondary)**: Use only when query doesn't specify
   - Match preferred cuisines if query is vague
   - Match preferred atmospheres/vibes

EXAMPLES:
- Query "best indian food" + 4.7⭐ (300 reviews) vs 4.2⭐ (50 reviews) → Choose 4.7⭐
- Query "romantic dinner" → Prioritize upscale/intimate atmospheres
- Query "food near me" + User likes Italian → Prioritize Italian restaurants with high ratings

TASK:
1. Calculate match_score for each restaurant (0.0-1.0) using the formula:
   match_score = (query_match × 0.3) + (rating_score × 0.4) + (popularity_score × 0.3)

2. Select TOP 3-4 restaurants with highest scores
3. Provide BRIEF reasoning (1-2 sentences max)

Return ONLY valid JSON (no markdown, no code blocks):
{{
  "top_restaurants": [
    {{
      "name": "Restaurant Name",
      "cuisine": "Cuisine Type",
      "rating": 4.5,
      "user_ratings_total": 250,
      "address": "Full address",
      "price_level": 2,
      "match_score": 0.92,
      "reasoning": "Perfect match for indian food query with excellent 4.7 rating and 300+ reviews showing consistency"
    }},
    {{
      "name": "Second Restaurant",
      "cuisine": "Cuisine",
      "rating": 4.3,
      "user_ratings_total": 180,
      "address": "Address",
      "price_level": 2,
      "match_score": 0.85,
      "reasoning": "Strong cuisine match with very good rating and solid review count"
    }},
    {{
      "name": "Third Restaurant",
      "cuisine": "Cuisine",
      "rating": 4.2,
      "user_ratings_total": 120,
      "address": "Address",
      "price_level": 3,
      "match_score": 0.78,
      "reasoning": "Good option with reliable rating"
    }}
  ]
}}

IMPORTANT:
- Return 3-4 restaurants (no more, no less)
- Keep reasoning VERY concise (max 15 words)
- Prioritize objective quality (rating + reviews) over subjective preferences
- Match_score must reflect the ranking formula above

"""

            print(f"\n[RESTAURANT SEARCH] 📤 FULL LLM PROMPT:")
            print(f"{'─'*80}")
            print(prompt)
            print(f"{'─'*80}")
            print(f"[RESTAURANT SEARCH] Prompt stats:")
            print(f"[RESTAURANT SEARCH]   - Total length: {len(prompt)} chars")
            print(f"[RESTAURANT SEARCH]   - Query: '{query}'")
            print(
                f"[RESTAURANT SEARCH]   - User cuisines: {cuisines_list[:2] if cuisines_list else 'None'}")
            print(
                f"[RESTAURANT SEARCH]   - Restaurants in prompt: {len(restaurants)}")
            print(f"[RESTAURANT SEARCH] 🤖 Calling Gemini LLM...")

            # Step 4: Call Gemini LLM
            step4_start = time.time()
            print(
                f"\n[RESTAURANT SEARCH] ⏱️  Step 4/4: Calling Gemini AI (timeout: 30s)...")
            print(f"[RESTAURANT SEARCH]    🤖 Waiting for LLM response...")

            try:
                model = self.gemini_service.model
                response = model.generate_content(
                    prompt,
                    request_options={'timeout': 30}
                )
                llm_elapsed = time.time() - step4_start
                print(
                    f"[RESTAURANT SEARCH] ✅ Gemini responded in {llm_elapsed:.2f}s")
                response_text = response.text.strip()
                print(
                    f"[RESTAURANT SEARCH]    Response length: {len(response_text)} characters")
            except Exception as e:
                llm_elapsed = time.time() - step4_start
                print(
                    f"[RESTAURANT SEARCH] ❌ Gemini error after {llm_elapsed:.2f}s: {str(e)}")
                raise
            # Clean up markdown
            if response_text.startswith("```json"):
                response_text = response_text[7:]
            if response_text.startswith("```"):
                response_text = response_text[3:]
            if response_text.endswith("```"):
                response_text = response_text[:-3]
            response_text = response_text.strip()

            # Parse JSON
            import json
            print(f"[RESTAURANT SEARCH]    Parsing JSON response...")
            try:
                result = json.loads(response_text)
                print(f"[RESTAURANT SEARCH]    ✅ JSON parsed successfully")
            except json.JSONDecodeError as e:
                print(f"[RESTAURANT SEARCH]    ❌ JSON parse error: {str(e)}")
                print(
                    f"[RESTAURANT SEARCH]    Response text preview: {response_text[:200]}...")
                raise

            # Log what LLM recommended
            print(f"\n[RESTAURANT SEARCH] 📋 LLM recommendations:")
            for i, rec in enumerate(result.get('top_restaurants', []), 1):
                print(
                    f"       {i}. {rec.get('name')} - {rec.get('cuisine')} - {rec.get('reasoning', 'No reason')[:50]}...")

            # CRITICAL: Enrich LLM results with full restaurant data using fuzzy matching
            print(
                f"\n[RESTAURANT SEARCH] 🔗 ENRICHING LLM RESULTS WITH DATABASE DATA")
            enriched_restaurants = []
            for i, llm_rec in enumerate(result.get('top_restaurants', []), 1):
                llm_name = llm_rec['name']
                print(f"[RESTAURANT SEARCH] {i}. Looking up '{llm_name}'...")

                # Try exact match first
                matching = next(
                    (r for r in restaurants if r['name'] == llm_name), None)

                # Fall back to fuzzy matching
                if not matching:
                    print(
                        f"[RESTAURANT SEARCH]    No exact match, trying fuzzy matching...")
                    matching = self.fuzzy_match_restaurant(
                        llm_name, restaurants)

                if matching:
                    # Merge: LLM fields (reasoning, match_score) + original fields (place_id, photo_url, etc.)
                    enriched = {**matching, **llm_rec}
                    enriched_restaurants.append(enriched)
                    print(
                        f"[RESTAURANT SEARCH]    ✅ Matched to '{matching['name']}'")
                    print(
                        f"[RESTAURANT SEARCH]       - place_id: {matching.get('place_id', 'N/A')}")
                    print(
                        f"[RESTAURANT SEARCH]       - Distance: {matching.get('distance_meters', 'N/A')}m")
                else:
                    # Fallback: keep LLM result as-is (shouldn't happen, but safety)
                    print(f"[RESTAURANT SEARCH]    ⚠️ No match found in database!")
                    enriched_restaurants.append(llm_rec)

            # Ensure we have 3-4 restaurants
            if len(enriched_restaurants) < 3 and len(restaurants) >= 3:
                print(
                    f"\n[RESTAURANT SEARCH] ⚠️ LLM returned only {len(enriched_restaurants)} restaurants, filling to 3...")
                # Add top-rated restaurants that weren't selected
                for r in restaurants:
                    if r['name'] not in [e['name'] for e in enriched_restaurants]:
                        print(
                            f"[RESTAURANT SEARCH]    Adding fallback: {r['name']} ({r['rating']}⭐)")
                        enriched_restaurants.append({
                            **r,
                            'match_score': 0.5,
                            'reasoning': 'High quality alternative option'
                        })
                        if len(enriched_restaurants) >= 3:
                            break

            # Cap at 4
            enriched_restaurants = enriched_restaurants[:4]

            result['top_restaurants'] = enriched_restaurants
            # Top 20 for map display
            result['all_nearby_restaurants'] = restaurants[:20]

            # Add metadata
            result["status"] = "success"
            result["query"] = query
            result["path"] = "A - Cuisine detected" if detected_cuisine else "B - No cuisine"
            result["location"] = {
                "latitude": latitude,
                "longitude": longitude
            }

            total_elapsed = time.time() - search_start
            print(f"\n{'='*80}")
            print(f"[RESTAURANT SEARCH] ✅ SEARCH COMPLETED SUCCESSFULLY")
            print(f"{'='*80}")
            print(f"[RESTAURANT SEARCH] Total time: {total_elapsed:.2f}s")
            print(
                f"[RESTAURANT SEARCH]    - Step 1 (Preferences): ~{time.time() - step1_start:.2f}s")
            print(
                f"[RESTAURANT SEARCH]    - Step 2 (Find Restaurants): ~{time.time() - step2_start:.2f}s")
            print(
                f"[RESTAURANT SEARCH]    - Step 3 (Build Prompt): ~{time.time() - step3_start:.2f}s")
            print(
                f"[RESTAURANT SEARCH]    - Step 4 (LLM Call): ~{llm_elapsed:.2f}s")
            print(
                f"[RESTAURANT SEARCH] Returning {len(result.get('top_restaurants', []))} top restaurants")
            print(f"{'='*80}\n")

            # Clean up
            self._current_search_cuisine = None
            return result

        except Exception as e:
            print(f"[RESTAURANT SEARCH ERROR] {str(e)}")
            import traceback
            traceback.print_exc()

            # Fallback: return top-rated restaurants without LLM
            try:
                restaurants = self.get_nearby_restaurants_tool(
                    latitude=latitude,
                    longitude=longitude,
                    radius=4828,
                    limit=20,
                    min_rating=4.0
                )

                # Return top 4 by quality score
                top_restaurants = restaurants[:4]

                return {
                    "status": "success",
                    "error": str(e),
                    "query": query,
                    "top_restaurants": top_restaurants,
                    "all_nearby_restaurants": restaurants[:20],
                    "location": {
                        "latitude": latitude,
                        "longitude": longitude
                    }
                }
            except Exception as fallback_error:
                print(
                    f"[RESTAURANT SEARCH ERROR] Fallback also failed: {str(fallback_error)}")
                return {
                    "status": "error",
                    "error": str(e),
                    "query": query,
                    "top_restaurants": [],
                    "location": {
                        "latitude": latitude,
                        "longitude": longitude
                    }
                }

    async def search_restaurants_for_group(
        self,
        query: str,
        user_ids: List[str],
        latitude: float,
        longitude: float
    ) -> Dict[str, Any]:
        """
        Search restaurants for a group of users with merged preferences.

        Similar to search_restaurants but takes multiple user IDs and merges their preferences.

        Args:
            query: User's natural language query
            user_ids: List of user UUIDs (requesting user + mentioned friends)
            latitude: Location latitude
            longitude: Location longitude

        Returns:
            Search results with top 3 restaurants matching merged group preferences
        """
        print(f"\n{'='*80}")
        print(f"[GROUP RESTAURANT SEARCH] 🔍 STARTING GROUP SEARCH")
        print(f"[GROUP RESTAURANT SEARCH] Query: '{query}'")
        print(f"[GROUP RESTAURANT SEARCH] Users: {len(user_ids)} people")
        print(f"[GROUP RESTAURANT SEARCH] Location: ({latitude}, {longitude})")
        print(f"{'='*80}\n")

        try:
            print(f"[GROUP RESTAURANT SEARCH] ✅ Entered try block")

            # Step 1: Merge preferences from all users
            print(
                f"[GROUP RESTAURANT SEARCH] Step 1: Merging preferences for {len(user_ids)} users...")
            merged_preferences = self.taste_profile_service.merge_multiple_user_preferences(
                user_ids)
            print(
                f"[GROUP RESTAURANT SEARCH] Merged preferences: {merged_preferences}")

            # Step 2: Get nearby restaurants (same as individual search)
            print(f"[GROUP RESTAURANT SEARCH] Step 2: Finding nearby restaurants...")
            restaurants = self.get_nearby_restaurants_tool(
                latitude=latitude,
                longitude=longitude,
                radius=1000,
                limit=10
            )

            print(
                f"[GROUP RESTAURANT SEARCH] Got {len(restaurants) if restaurants else 0} restaurants from tool")
            print(
                f"[GROUP RESTAURANT SEARCH] Restaurants type: {type(restaurants)}")

            if not restaurants:
                print(
                    f"[GROUP RESTAURANT SEARCH] ⚠️  No restaurants found, returning empty result")
                return {
                    "status": "success",
                    "stage": "group - no restaurants found",
                    "query": query,
                    "user_count": len(user_ids),
                    "top_restaurants": [],
                    "message": "No restaurants found nearby",
                    "location": {"latitude": latitude, "longitude": longitude}
                }

            # Step 3: Use LLM to rank based on merged preferences
            print(
                f"[GROUP RESTAURANT SEARCH] Step 3: Asking LLM to analyze for group...")

            # Build restaurants list for prompt
            print(
                f"[GROUP RESTAURANT SEARCH] Building restaurants list for prompt...")
            try:
                restaurants_text = "\n".join([
                    f"{i+1}. {r['name']} - {r['cuisine']} ({r['rating']}⭐, {'$' * (r.get('price_level') or 2)}) - {r['address']}"
                    for i, r in enumerate(restaurants)
                ])
                print(
                    f"[GROUP RESTAURANT SEARCH] Restaurants text built successfully ({len(restaurants_text)} chars)")
            except Exception as build_error:
                print(
                    f"[GROUP RESTAURANT SEARCH] ❌ Failed to build restaurants text: {build_error}")
                raise build_error

            # Build merged preferences text
<<<<<<< HEAD
            print(f"[GROUP RESTAURANT SEARCH] Building preferences text...")
            try:
=======
            # Handle case where merged_preferences is a string (fallback message) vs dict
            if isinstance(merged_preferences, str):
                prefs_text = f"\n- {merged_preferences}"
                has_group_preferences = False
            else:
>>>>>>> fa89e93c
                prefs_text = f"""
- Favorite Cuisines: {', '.join(merged_preferences.get('cuisines', [])) or 'None specified'}
- Price Range: {merged_preferences.get('priceRange') or 'No preference'}
- Atmosphere: {', '.join(merged_preferences.get('atmosphere', [])) or 'No preference'}
- Flavor Notes: {', '.join(merged_preferences.get('flavorNotes', [])) or 'No preference'}
"""
<<<<<<< HEAD
                print(
                    f"[GROUP RESTAURANT SEARCH] Preferences text built: {prefs_text.strip()}")
            except Exception as pref_build_error:
                print(
                    f"[GROUP RESTAURANT SEARCH] ❌ Failed to build preferences text: {pref_build_error}")
                raise pref_build_error

            # Check if merged preferences are substantial
            has_group_preferences = bool(merged_preferences.get('cuisines') or merged_preferences.get('priceRange') or
                                         merged_preferences.get('atmosphere') or merged_preferences.get('flavorNotes'))
            print(
                f"[GROUP RESTAURANT SEARCH] Has substantial group preferences: {has_group_preferences}")
=======
                # Check if merged preferences are substantial
                has_group_preferences = bool(merged_preferences.get('cuisines') or merged_preferences.get('priceRange') or
                                             merged_preferences.get('atmosphere') or merged_preferences.get('flavorNotes'))
>>>>>>> fa89e93c

            # Create LLM prompt with edge case handling for groups
            print(f"[GROUP RESTAURANT SEARCH] Building LLM prompt...")
            prompt = f"""You are a restaurant recommendation expert. Analyze these restaurants and select the TOP 3 for a GROUP of {len(user_ids)} people dining together.

USER'S QUERY: "{query}"

GROUP'S MERGED PREFERENCES:{prefs_text}

AVAILABLE RESTAURANTS:
{restaurants_text}

GROUP RANKING RULES (PRIORITY ORDER):
1. **QUERY OVERRIDE FOR CUISINE**: If the query explicitly mentions cuisine/food type (e.g., "sushi night", "Chinese food"), ONLY recommend that cuisine type.
   - BUT STILL USE group preferences for atmosphere, price, and flavor preferences!
   - Example: "sushi night" → Japanese cuisine ONLY, but pick the sushi place that matches group's atmosphere/price preferences
   
2. **BLEND QUERY + PREFERENCES**: The query sets the cuisine/main requirement, preferences refine the selection:
   - Query "sushi" + Group likes "upscale, romantic" → Upscale sushi restaurant
   - Query "lunch" + Group likes "casual, cheap" → Casual affordable lunch spot
   - Query "Italian" + Group likes "spicy, bold" → Italian place with bold flavors
   
3. **EMPTY GROUP PREFERENCES**: If group has minimal/no preferences, rely on query and prioritize:
   - Highly-rated restaurants
   - Diverse menu options (good for groups with varied tastes)
   - Group-friendly atmosphere (casual, spacious)
   
4. **VAGUE QUERIES**: If query is vague (e.g., "where should we eat?"), use merged preferences fully:
   - Apply group's favorite cuisines
   - Match atmosphere preferences (romantic, casual, upscale, etc.)
   - Consider price range preferences
   
5. **EXPLICIT GROUP NEEDS**: Always respect explicit requirements like "vegetarian", "family-friendly", "cheap eats", "date night"

6. **ATMOSPHERE MATTERS**: When selecting between restaurants of the same cuisine, use group atmosphere preferences:
   - Romantic, cozy, casual, upscale, lively, quiet, etc.

EXAMPLES:
- Query "sushi night" + Group likes "romantic, upscale" → Upscale romantic sushi restaurant (query sets cuisine, preferences refine)
- Query "Chinese food" + Group wants "Italian, French" → ONLY Chinese cuisine, but pick the Chinese place with best ambiance
- Query "where should we eat?" + Group wants "Mexican, casual, spicy" → Casual Mexican with spicy options
- Query "lunch spot" + No group preferences → High-rated, group-friendly, diverse menus
- Query "date night Italian" + Group likes "cozy, intimate" → Cozy intimate Italian restaurant

GROUP CONTEXT:
- Dining with {len(user_ids)} people - ensure restaurants can accommodate
- Merged preferences represent ALL members - aim to satisfy everyone
- Group dynamics matter - consider noise level, seating, varied menu
- CRITICAL: Query dominates for cuisine/food type, but atmosphere/price/flavor preferences ALWAYS apply!

TASK:
1. Identify if query has specific requirements
2. Apply ranking rules above
3. Select TOP 3 that work for the ENTIRE group
4. Explain your reasoning

Return ONLY valid JSON (no markdown, no code blocks):
{{
  "top_restaurants": [
    {{
      "name": "Restaurant Name",
      "cuisine": "Cuisine Type",
      "rating": 4.5,
      "address": "Full address",
      "price_level": 2,
      "match_score": 0.95,
      "reason": "Brief reason (mention query override if applied, note group suitability)"
    }},
    {{
      "name": "Second Restaurant",
      "cuisine": "Cuisine",
      "rating": 4.3,
      "address": "Address",
      "price_level": 2,
      "match_score": 0.85,
      "reason": "Brief reason"
    }},
    {{
      "name": "Third Restaurant",
      "cuisine": "Cuisine",
      "rating": 4.2,
      "address": "Address",
      "price_level": 3,
      "match_score": 0.78,
      "reason": "Brief reason"
    }}
  ],
  "overall_reasoning": "How you balanced query vs group preferences"
}}

GROUP HAS {'MINIMAL' if not has_group_preferences else 'DIVERSE'} PREFERENCES - adjust accordingly.

IMPORTANT: Keep reasoning CONCISE - maximum 1-2 sentences each."""

<<<<<<< HEAD
            # Call Gemini with timeout configuration (30 seconds for complex group analysis)
            print(f"[GROUP RESTAURANT SEARCH] 🤖 Calling Gemini API (timeout: 30s)...")
            try:
                response = self.gemini_service.model.generate_content(
                    prompt,
                    request_options={'timeout': 30}
                )
                response_text = response.text.strip()
                print(
                    f"[GROUP RESTAURANT SEARCH] ✅ Gemini API responded successfully")
            except Exception as llm_error:
                print(
                    f"[GROUP RESTAURANT SEARCH] ❌ Gemini API call failed: {type(llm_error).__name__}: {str(llm_error)}")
                raise llm_error
=======
            # Call Gemini
            response = self.gemini_service.model.generate_content(prompt)
            response_text = response.text.strip()
            
            print(f"\n[GROUP SEARCH LLM] Raw response received:")
            print(f"[GROUP SEARCH LLM] {response_text[:500]}...")  # First 500 chars
            print()
>>>>>>> fa89e93c

            # Clean up markdown if present
            if response_text.startswith("```json"):
                response_text = response_text[7:]
            if response_text.startswith("```"):
                response_text = response_text[3:]
            if response_text.endswith("```"):
                response_text = response_text[:-3]
            response_text = response_text.strip()

            # Parse JSON
            import json
            print(f"[GROUP RESTAURANT SEARCH] Parsing LLM response...")
            result = json.loads(response_text)
<<<<<<< HEAD
            print(f"[GROUP RESTAURANT SEARCH] Parsed JSON successfully")
            print(
                f"[GROUP RESTAURANT SEARCH] LLM returned {len(result.get('top_restaurants', []))} restaurants")
=======
            
            print(f"[GROUP SEARCH LLM] Parsed result: {len(result.get('top_restaurants', []))} restaurants")
            if result.get('top_restaurants'):
                for i, r in enumerate(result['top_restaurants']):
                    print(f"  {i+1}. {r.get('name')} - {r.get('cuisine')} ({r.get('rating')}⭐)")
            else:
                print(f"  ⚠️ NO RESTAURANTS in LLM response!")
                print(f"  Result keys: {list(result.keys())}")
>>>>>>> fa89e93c

            # CRITICAL: Enrich LLM results with full restaurant data (place_id, photo_url, etc.)
            print(
                f"[GROUP RESTAURANT SEARCH] Enriching LLM recommendations with full restaurant data...")
            enriched_restaurants = []
            for llm_rec in result.get('top_restaurants', []):
                matching = next(
                    (r for r in restaurants if r['name'] == llm_rec['name']), None)
                if matching:
                    enriched = {**matching, **llm_rec}
                    # Map 'reason' to 'reasoning' for frontend compatibility
                    if 'reason' in enriched and 'reasoning' not in enriched:
                        enriched['reasoning'] = enriched['reason']
                    enriched_restaurants.append(enriched)
                    print(
                        f"  ✓ Enriched {llm_rec['name']} with place_id: {matching.get('place_id', 'N/A')}")
                else:
                    print(
                        f"  ⚠️ No match found for {llm_rec['name']}, keeping LLM data only")
                    # Map 'reason' to 'reasoning' for frontend compatibility
                    if 'reason' in llm_rec and 'reasoning' not in llm_rec:
                        llm_rec['reasoning'] = llm_rec['reason']
                    enriched_restaurants.append(llm_rec)

            result['top_restaurants'] = enriched_restaurants
            print(
                f"[GROUP RESTAURANT SEARCH] Final enriched count: {len(enriched_restaurants)}")
            result['all_nearby_restaurants'] = restaurants

            # Fallback: If LLM returned no restaurants, use top-rated nearby ones
            if not enriched_restaurants:
                print(f"[GROUP SEARCH] ⚠️ LLM returned 0 restaurants, using top 3 nearby as fallback")
                fallback_restaurants = sorted(
                    restaurants, 
                    key=lambda r: (r.get('rating', 0), r.get('user_ratings_total', 0)), 
                    reverse=True
                )[:3]
                result['top_restaurants'] = fallback_restaurants
                result['stage'] = "group - fallback (LLM returned empty)"

            # Add metadata
            result["status"] = "success"
            result["stage"] = result.get("stage", "group - LLM analysis")
            result["query"] = query
            result["user_count"] = len(user_ids)
            result["merged_preferences"] = merged_preferences
            result["location"] = {
                "latitude": latitude,
                "longitude": longitude
            }

            print(
                f"[GROUP RESTAURANT SEARCH] ✅ Returning {len(result.get('top_restaurants', []))} restaurants for group")
            return result

        except Exception as e:
            print(f"\n{'='*80}")
            print(f"[GROUP RESTAURANT SEARCH] ❌❌❌ EXCEPTION CAUGHT ❌❌❌")
            print(
                f"[GROUP RESTAURANT SEARCH] Exception type: {type(e).__name__}")
            print(f"[GROUP RESTAURANT SEARCH] Exception message: {str(e)}")
            print(f"[GROUP RESTAURANT SEARCH] Exception args: {e.args}")
            print(f"{'='*80}")
            import traceback
            print(f"[GROUP RESTAURANT SEARCH] Full traceback:")
            traceback.print_exc()
            print(f"{'='*80}\n")

            # Fallback - still return top_restaurants for frontend compatibility
            print(f"[GROUP RESTAURANT SEARCH] 🔄 Attempting fallback...")
            try:
                merged_preferences = self.taste_profile_service.merge_multiple_user_preferences(
                    user_ids)
                print(f"[GROUP RESTAURANT SEARCH] Fallback: Merged preferences OK")
            except Exception as pref_error:
                print(
                    f"[GROUP RESTAURANT SEARCH] Fallback: Preference merge failed: {pref_error}")
                merged_preferences = {}

            try:
                restaurants = self.get_nearby_restaurants_tool(
                    latitude=latitude,
                    longitude=longitude,
                    radius=1000,
                    limit=10
                )
                print(
                    f"[GROUP RESTAURANT SEARCH] Fallback: Got {len(restaurants) if restaurants else 0} restaurants")
            except Exception as rest_error:
                print(
                    f"[GROUP RESTAURANT SEARCH] Fallback: Restaurant fetch failed: {rest_error}")
                restaurants = []

            # Return top 3 restaurants as fallback (frontend expects top_restaurants key)
            top_3 = restaurants[:3] if restaurants else []

            print(
                f"[GROUP RESTAURANT SEARCH] ⚠️  Using fallback with {len(top_3)} restaurants")
            print(f"{'='*80}\n")

            return {
                "status": "success",
                "stage": "group - Fallback",
                "error": str(e),
                "query": query,
                "user_count": len(user_ids),
                "merged_preferences": merged_preferences,
                "top_restaurants": top_3,  # ✅ CRITICAL: Frontend expects this key
                "all_nearby_restaurants": restaurants,
                "location": {
                    "latitude": latitude,
                    "longitude": longitude
                }
            }


# Singleton instance
_restaurant_search_service: Optional[RestaurantSearchService] = None


def get_restaurant_search_service() -> RestaurantSearchService:
    """Get or create restaurant search service instance."""
    global _restaurant_search_service
    if _restaurant_search_service is None:
        _restaurant_search_service = RestaurantSearchService()
    return _restaurant_search_service<|MERGE_RESOLUTION|>--- conflicted
+++ resolved
@@ -762,40 +762,31 @@
                 raise build_error
 
             # Build merged preferences text
-<<<<<<< HEAD
             print(f"[GROUP RESTAURANT SEARCH] Building preferences text...")
             try:
-=======
-            # Handle case where merged_preferences is a string (fallback message) vs dict
-            if isinstance(merged_preferences, str):
-                prefs_text = f"\n- {merged_preferences}"
-                has_group_preferences = False
-            else:
->>>>>>> fa89e93c
-                prefs_text = f"""
+                # Handle case where merged_preferences is a string (fallback message) vs dict
+                if isinstance(merged_preferences, str):
+                    prefs_text = f"\n- {merged_preferences}"
+                    has_group_preferences = False
+                else:
+                    prefs_text = f"""
 - Favorite Cuisines: {', '.join(merged_preferences.get('cuisines', [])) or 'None specified'}
 - Price Range: {merged_preferences.get('priceRange') or 'No preference'}
 - Atmosphere: {', '.join(merged_preferences.get('atmosphere', [])) or 'No preference'}
 - Flavor Notes: {', '.join(merged_preferences.get('flavorNotes', [])) or 'No preference'}
 """
-<<<<<<< HEAD
+                    # Check if merged preferences are substantial
+                    has_group_preferences = bool(merged_preferences.get('cuisines') or merged_preferences.get('priceRange') or
+                                                 merged_preferences.get('atmosphere') or merged_preferences.get('flavorNotes'))
+
                 print(
                     f"[GROUP RESTAURANT SEARCH] Preferences text built: {prefs_text.strip()}")
+                print(
+                    f"[GROUP RESTAURANT SEARCH] Has substantial group preferences: {has_group_preferences}")
             except Exception as pref_build_error:
                 print(
                     f"[GROUP RESTAURANT SEARCH] ❌ Failed to build preferences text: {pref_build_error}")
                 raise pref_build_error
-
-            # Check if merged preferences are substantial
-            has_group_preferences = bool(merged_preferences.get('cuisines') or merged_preferences.get('priceRange') or
-                                         merged_preferences.get('atmosphere') or merged_preferences.get('flavorNotes'))
-            print(
-                f"[GROUP RESTAURANT SEARCH] Has substantial group preferences: {has_group_preferences}")
-=======
-                # Check if merged preferences are substantial
-                has_group_preferences = bool(merged_preferences.get('cuisines') or merged_preferences.get('priceRange') or
-                                             merged_preferences.get('atmosphere') or merged_preferences.get('flavorNotes'))
->>>>>>> fa89e93c
 
             # Create LLM prompt with edge case handling for groups
             print(f"[GROUP RESTAURANT SEARCH] Building LLM prompt...")
@@ -890,7 +881,6 @@
 
 IMPORTANT: Keep reasoning CONCISE - maximum 1-2 sentences each."""
 
-<<<<<<< HEAD
             # Call Gemini with timeout configuration (30 seconds for complex group analysis)
             print(f"[GROUP RESTAURANT SEARCH] 🤖 Calling Gemini API (timeout: 30s)...")
             try:
@@ -901,19 +891,16 @@
                 response_text = response.text.strip()
                 print(
                     f"[GROUP RESTAURANT SEARCH] ✅ Gemini API responded successfully")
+
+                # Add detailed debug logging from main branch
+                print(f"\n[GROUP SEARCH LLM] Raw response received:")
+                # First 500 chars
+                print(f"[GROUP SEARCH LLM] {response_text[:500]}...")
+                print()
             except Exception as llm_error:
                 print(
                     f"[GROUP RESTAURANT SEARCH] ❌ Gemini API call failed: {type(llm_error).__name__}: {str(llm_error)}")
                 raise llm_error
-=======
-            # Call Gemini
-            response = self.gemini_service.model.generate_content(prompt)
-            response_text = response.text.strip()
-            
-            print(f"\n[GROUP SEARCH LLM] Raw response received:")
-            print(f"[GROUP SEARCH LLM] {response_text[:500]}...")  # First 500 chars
-            print()
->>>>>>> fa89e93c
 
             # Clean up markdown if present
             if response_text.startswith("```json"):
@@ -928,20 +915,20 @@
             import json
             print(f"[GROUP RESTAURANT SEARCH] Parsing LLM response...")
             result = json.loads(response_text)
-<<<<<<< HEAD
             print(f"[GROUP RESTAURANT SEARCH] Parsed JSON successfully")
             print(
                 f"[GROUP RESTAURANT SEARCH] LLM returned {len(result.get('top_restaurants', []))} restaurants")
-=======
-            
-            print(f"[GROUP SEARCH LLM] Parsed result: {len(result.get('top_restaurants', []))} restaurants")
+
+            # Add detailed debugging from main branch
+            print(
+                f"[GROUP SEARCH LLM] Parsed result: {len(result.get('top_restaurants', []))} restaurants")
             if result.get('top_restaurants'):
                 for i, r in enumerate(result['top_restaurants']):
-                    print(f"  {i+1}. {r.get('name')} - {r.get('cuisine')} ({r.get('rating')}⭐)")
+                    print(
+                        f"  {i+1}. {r.get('name')} - {r.get('cuisine')} ({r.get('rating')}⭐)")
             else:
                 print(f"  ⚠️ NO RESTAURANTS in LLM response!")
                 print(f"  Result keys: {list(result.keys())}")
->>>>>>> fa89e93c
 
             # CRITICAL: Enrich LLM results with full restaurant data (place_id, photo_url, etc.)
             print(
@@ -973,10 +960,12 @@
 
             # Fallback: If LLM returned no restaurants, use top-rated nearby ones
             if not enriched_restaurants:
-                print(f"[GROUP SEARCH] ⚠️ LLM returned 0 restaurants, using top 3 nearby as fallback")
+                print(
+                    f"[GROUP SEARCH] ⚠️ LLM returned 0 restaurants, using top 3 nearby as fallback")
                 fallback_restaurants = sorted(
-                    restaurants, 
-                    key=lambda r: (r.get('rating', 0), r.get('user_ratings_total', 0)), 
+                    restaurants,
+                    key=lambda r: (r.get('rating', 0), r.get(
+                        'user_ratings_total', 0)),
                     reverse=True
                 )[:3]
                 result['top_restaurants'] = fallback_restaurants
