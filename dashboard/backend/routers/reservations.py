"""
Reservations router for managing restaurant reservations via SMS
"""
from fastapi import APIRouter, HTTPException, Request, Response
from pydantic import BaseModel, Field, validator
from typing import List, Optional, Literal
from datetime import datetime, timedelta, timezone
import os
from urllib.parse import parse_qs

from supabase_client import get_supabase
from services.twilio_service import TwilioService
from services.token_service import sign_action_token, verify_action_token
from services.sms_templates import (
    reservation_hold,
    organizer_cancel_prompt,
    confirmed_reply,
    canceled_reply,
    declined_reply,
    help_reply,
    not_found_reply,
    expired_reply
)

router = APIRouter(prefix="/reservations", tags=["reservations"])

# ============================================================================
# Request/Response Models
# ============================================================================


class InviteeInput(BaseModel):
    phone_e164: str = Field(..., pattern=r'^\+[1-9]\d{1,14}$')
    profile_id: Optional[str] = None


class SendReservationRequest(BaseModel):
    organizer_id: str
    restaurant_id: str
    starts_at_iso: str
    party_size: int = Field(..., ge=1, le=50)
    invitees: List[InviteeInput] = Field(default=[], min_items=0)


class InviteLink(BaseModel):
    inviteId: str
    phoneE164: str
    text: str
    url: str


class SendReservationResponse(BaseModel):
    ok: bool
    reservationId: str
    invites: list[InviteLink]


class ConfirmReservationRequest(BaseModel):
    token: str


class CancelReservationRequest(BaseModel):
    token: str


# ============================================================================
# Helper Functions
# ============================================================================

def format_time_for_sms(dt: datetime) -> str:
    """Format datetime for SMS display in ET timezone"""
    # Convert to ET (simplified - in production use pytz)
    return dt.strftime('%a, %b %d, %I:%M %p ET')


# ============================================================================
# API Routes
# ============================================================================

@router.post("/send", response_model=SendReservationResponse)
async def send_reservation(request: SendReservationRequest):
    """
    Create a reservation and send SMS invitations
    """
    try:
        supabase = get_supabase()
        # Use FRONTEND_URL for invite links (falls back to APP_BASE_URL for backwards compatibility)
        app_base_url = os.getenv("FRONTEND_URL") or os.getenv("APP_BASE_URL")

        if not app_base_url:
            raise HTTPException(
                status_code=500, detail="FRONTEND_URL not configured")

        # Validate organizer exists and has phone number
        organizer_result = supabase.table("profiles").select(
            "id, phone").eq("id", request.organizer_id).limit(1).execute()
        if not organizer_result.data:
            raise HTTPException(status_code=404, detail="Organizer not found")

        organizer = organizer_result.data[0]
        if not organizer.get("phone"):
            raise HTTPException(
                status_code=400, detail="Phone number required. Please update your profile with a phone number to create reservations.")

        # Validate restaurant exists
        print(f"🔍 Looking for restaurant with ID: {request.restaurant_id}")
        restaurant_result = supabase.table("restaurants").select(
            "id, name").eq("id", request.restaurant_id).execute()
        print(
            f"🔍 Restaurant query returned: {len(restaurant_result.data) if restaurant_result.data else 0} results")

        if not restaurant_result.data or len(restaurant_result.data) == 0:
            # Let's check if ANY restaurants exist
            all_restaurants = supabase.table("restaurants").select(
                "id, name").limit(5).execute()
            print(f"⚠️ Restaurant {request.restaurant_id} not found!")
            print(f"📋 Available restaurants (first 5): {all_restaurants.data}")
            raise HTTPException(
                status_code=404, detail=f"Restaurant not found: {request.restaurant_id}")

        restaurant_name = restaurant_result.data[0]["name"]
        print(f"✅ Found restaurant: {restaurant_name}")

        # Parse datetime
        starts_at = datetime.fromisoformat(
            request.starts_at_iso.replace('Z', '+00:00'))

        # Validate future time
        if starts_at <= datetime.now(timezone.utc):
            raise HTTPException(
                status_code=400, detail="Reservation time must be in the future")

        # Create reservation (use camelCase to match database schema)
        # If no invitees, auto-confirm the reservation
        status = "confirmed" if not request.invitees else "pending"
        
        reservation_data = {
            "organizerId": request.organizer_id,
            "restaurantId": request.restaurant_id,
            "startsAt": starts_at.isoformat(),
            "partySize": request.party_size,
            "status": status,
        }
<<<<<<< HEAD
        
        if not request.invitees:
            print(f"✅ Creating solo reservation (auto-confirmed)")
        else:
            print(f"📤 Creating reservation with {len(request.invitees)} invites (pending)")
        
=======

>>>>>>> ca5aa8ce
        print(f"Creating reservation with data: {reservation_data}")

        try:
            reservation_result = supabase.table(
                "reservations").insert(reservation_data).execute()
        except Exception as insert_error:
            print(f"Error inserting reservation: {insert_error}")
            raise HTTPException(
                status_code=500, detail=f"Database error: {str(insert_error)}")

        if not reservation_result.data:
            raise HTTPException(
                status_code=500, detail="Failed to create reservation")

        reservation_id = reservation_result.data[0]["id"]

        # Track the reservation creation for implicit signals learning
        try:
            print(f"\n[RESERVATION TRACKING] 🎉 Tracking reservation creation...")
            print(f"[RESERVATION TRACKING] Restaurant: {restaurant_name}")
            print(
                f"[RESERVATION TRACKING] User: {request.organizer_id[:8]}...")
            print(f"[RESERVATION TRACKING] Party size: {request.party_size}")
            print(
                f"[RESERVATION TRACKING] Date: {starts_at.strftime('%Y-%m-%d %H:%M')}")

            from services.implicit_signals_service import get_implicit_signals_service
            signals_service = get_implicit_signals_service()

            # Get restaurant details for tracking
            restaurant_details = restaurant_result.data[0]

            signals_service.track_restaurant_interaction(
                user_id=request.organizer_id,
                interaction_type='reservation',
                place_id=None,  # We use restaurant_id instead
                restaurant_name=restaurant_name,
                cuisine=None,  # Could fetch from restaurant table if needed
                atmosphere=None,  # Could fetch from restaurant table if needed
                address=None,  # Could fetch from restaurant table if needed
                latitude=None,  # Could fetch from restaurant table if needed
                longitude=None,  # Could fetch from restaurant table if needed
                metadata={
                    'restaurant_id': request.restaurant_id,
                    'party_size': request.party_size,
                    'reservation_date': starts_at.isoformat(),
                    'num_invitees': len(request.invitees)
                }
            )
            print(
                f"[RESERVATION TRACKING] ✅ Reservation tracked successfully (weight: 10.0 - highest signal!)\n")
        except Exception as track_error:
            print(
                f"[RESERVATION TRACKING] ❌ Warning: Failed to track reservation: {track_error}")
            # Don't fail the reservation if tracking fails

        # Create invites (use camelCase to match database schema)
        invites_data = []
        for invitee in request.invitees:
            invites_data.append({
                "reservationId": reservation_id,
                "inviteeProfileId": invitee.profile_id,
                "inviteePhoneE164": invitee.phone_e164,
                "rsvpStatus": "pending"
            })
<<<<<<< HEAD
        
        # Only insert invites if there are any
        inserted_invites = []
        if invites_data:
            invites_result = supabase.table("reservation_invites").insert(invites_data).execute()
            inserted_invites = invites_result.data if invites_result.data else []
        else:
            print(f"ℹ️ No invites to create - reservation is just for organizer")
        
=======

        invites_result = supabase.table(
            "reservation_invites").insert(invites_data).execute()
        inserted_invites = invites_result.data if invites_result.data else []

>>>>>>> ca5aa8ce
        # Generate iMessage invites (no SMS sending)
        invite_links = []

        # Format time for display
        time_str = starts_at.strftime("%A, %B %d at %I:%M %p")

        for inserted_invite in inserted_invites:
            invite_id = inserted_invite["id"]
            phone = inserted_invite["inviteePhoneE164"]

            # Generate invite token (1 hour expiry)
            token = sign_action_token(
                resv_id=reservation_id,
                action="invite_accept",
                invite_id=invite_id,
                ttl_seconds=3600
            )

            invite_url = f"{app_base_url}/r/invite?token={token}"

            # Build iMessage text
            message_text = f"🍽️ Join me at {restaurant_name} on {time_str}! Tap to accept: {invite_url}"

            invite_links.append({
                "inviteId": invite_id,
                "phoneE164": phone,
                "text": message_text,
                "url": invite_url
            })

        return {
            "ok": True,
            "reservationId": reservation_id,
            "invites": invite_links
        }

    except HTTPException:
        raise
    except Exception as e:
        print(f"Error creating reservation: {e}")
        raise HTTPException(status_code=500, detail=str(e))


@router.post("/confirm")
async def confirm_reservation(request: ConfirmReservationRequest):
    """
    Confirm a reservation using a token
    """
    try:
        # Verify token
        try:
            payload = verify_action_token(request.token)
        except ValueError as e:
            raise HTTPException(status_code=401, detail=str(e))

        resv_id = payload["resvId"]
        user_id = payload["userId"]
        jti = payload["jti"]
        action = payload["action"]

        if action != "confirm":
            raise HTTPException(
                status_code=400, detail="Invalid action for this endpoint")

        supabase = get_supabase()

        # Check idempotency
        existing_jti = supabase.table("used_jtis").select(
            "jti").eq("jti", jti).limit(1).execute()
        if existing_jti.data:
            return {"ok": True, "idempotent": True, "message": "Already confirmed"}

        # Load reservation
        reservation = supabase.table("reservations").select(
            "*").eq("id", resv_id).limit(1).execute()
        if not reservation.data:
            raise HTTPException(
                status_code=404, detail="Reservation not found")

        resv = reservation.data[0]

        # Check status
        if resv["status"] != "pending":
            raise HTTPException(
                status_code=400, detail=f"Reservation is already {resv['status']}")

        # Check if reservation time has passed
        starts_at = datetime.fromisoformat(
            resv["startsAt"].replace('Z', '+00:00'))
        if starts_at < datetime.now(timezone.utc):
            # Mark as expired
            supabase.table("reservations").update(
                {"status": "expired"}).eq("id", resv_id).execute()
            raise HTTPException(
                status_code=400, detail="Reservation has expired")

        # Mark as confirmed
        supabase.table("reservations").update(
            {"status": "confirmed"}).eq("id", resv_id).execute()

        # Calendar event will be generated on-demand from reservations table
        pass
        # Mark JTI as used
        supabase.table("used_jtis").insert(
            {"jti": jti, "resv_id": resv_id}).execute()

        return {"ok": True}

    except HTTPException:
        raise
    except Exception as e:
        print(f"Error confirming reservation: {e}")
        raise HTTPException(status_code=500, detail=str(e))


@router.post("/owner-cancel")
async def owner_cancel_reservation(request: CancelReservationRequest):
    """
    Cancel a reservation (organizer only)
    """
    try:
        # Verify token
        try:
            payload = verify_action_token(request.token)
        except ValueError as e:
            raise HTTPException(status_code=401, detail=str(e))

        resv_id = payload["resvId"]
        user_id = payload["userId"]
        jti = payload["jti"]
        action = payload["action"]

        if action != "owner_cancel":
            raise HTTPException(
                status_code=400, detail="Invalid action for this endpoint")

        supabase = get_supabase()

        # Check idempotency
        existing_jti = supabase.table("used_jtis").select(
            "jti").eq("jti", jti).limit(1).execute()
        if existing_jti.data:
            return {"ok": True, "idempotent": True, "message": "Already canceled"}

        # Load reservation with invites
        reservation = supabase.table("reservations").select(
            "*, reservation_invites(*)").eq("id", resv_id).limit(1).execute()
        if not reservation.data:
            raise HTTPException(
                status_code=404, detail="Reservation not found")

        resv = reservation.data[0]

        # Check if already canceled
        if resv["status"] == "canceled":
            supabase.table("used_jtis").insert(
                {"jti": jti, "resv_id": resv_id}).execute()
            return {"ok": True, "message": "Already canceled"}

        if resv["status"] == "expired":
            raise HTTPException(
                status_code=400, detail="Reservation has expired")

        # Verify user is organizer
        if resv["organizer_id"] != user_id:
            raise HTTPException(
                status_code=403, detail="Only the organizer can cancel this reservation")

        # Cancel the reservation
        supabase.table("reservations").update(
            {"status": "canceled"}).eq("id", resv_id).execute()

        # Mark JTI as used
        supabase.table("used_jtis").insert(
            {"jti": jti, "resv_id": resv_id}).execute()

        # Notify invitees
        invites = resv.get("reservation_invites", [])
        for invite in invites:
            try:
                TwilioService.send_sms(
                    to=invite["inviteePhoneE164"],
                    body=f"Your reservation has been canceled by the organizer. {canceled_reply()}"
                )
            except Exception as e:
                print(f"Failed to notify {invite['invitee_phone_e164']}: {e}")

        return {"ok": True}

    except HTTPException:
        raise
    except Exception as e:
        print(f"Error canceling reservation: {e}")
        raise HTTPException(status_code=500, detail=str(e))


@router.get("/user/{user_id}")
async def get_user_reservations(user_id: str, status: str = None):
    """
    Get all reservations for a user (as organizer or invitee)
    """
    try:
        supabase = get_supabase()

        # Get reservations where user is organizer
        organizer_query = supabase.table("reservations")\
            .select("*, reservation_invites(*)")\
            .eq("organizerId", user_id)\
            .order("startsAt", desc=False)

        if status:
            organizer_query = organizer_query.eq("status", status)

        organizer_reservations = organizer_query.execute()

        # Get reservations where user is invitee
        invitee_reservations_result = supabase.table("reservation_invites")\
            .select("*, reservations(*)")\
            .eq("inviteeProfileId", user_id)\
            .execute()

        # Combine and format
        all_reservations = []

        # Add organizer reservations
        for resv in organizer_reservations.data:
            restaurant = supabase.table("restaurants").select(
                "name, formatted_address").eq("id", resv["restaurantId"]).limit(1).execute()
            restaurant_name = restaurant.data[0]["name"] if restaurant.data else "Unknown Restaurant"
            restaurant_address = restaurant.data[0].get(
                "formatted_address") if restaurant.data else None

            # Get invitee details
            invites = resv.get("reservation_invites", [])
            invitee_list = []
            for inv in invites:
                invitee_info = {
                    "phone": inv["inviteePhoneE164"], "status": inv["rsvpStatus"]}
                # Try to get profile info if linked
                if inv.get("inviteeProfileId"):
                    profile = supabase.table("profiles").select("display_name, username").eq(
                        "id", inv["inviteeProfileId"]).limit(1).execute()
                    if profile.data:
                        invitee_info["name"] = profile.data[0].get(
                            "display_name") or profile.data[0].get("username")
                invitee_list.append(invitee_info)

            all_reservations.append({
                "id": resv["id"],
                "organizer_id": resv["organizerId"],
                "restaurant_id": resv["restaurantId"],
                "restaurant_name": restaurant_name,
                "restaurant_address": restaurant_address,
                "starts_at": resv["startsAt"],
                "party_size": resv["partySize"],
                "status": resv["status"],
                "created_at": resv["createdAt"],
                "is_organizer": True,
                "invite_count": len(invites),
                "invitees": invitee_list
            })

        # Add invitee reservations
        for invite in invitee_reservations_result.data:
            resv = invite["reservations"]
            if status and resv["status"] != status:
                continue

            restaurant = supabase.table("restaurants").select(
                "name, formatted_address").eq("id", resv["restaurantId"]).limit(1).execute()
            restaurant_name = restaurant.data[0]["name"] if restaurant.data else "Unknown Restaurant"
            restaurant_address = restaurant.data[0].get(
                "formatted_address") if restaurant.data else None

            all_reservations.append({
                "id": resv["id"],
                "organizer_id": resv["organizerId"],
                "restaurant_id": resv["restaurantId"],
                "restaurant_name": restaurant_name,
                "restaurant_address": restaurant_address,
                "starts_at": resv["startsAt"],
                "party_size": resv["partySize"],
                "status": resv["status"],
                "created_at": resv["createdAt"],
                "is_organizer": False,
                "rsvp_status": invite["rsvpStatus"]
            })

        # Sort by start time
        all_reservations.sort(key=lambda x: x["starts_at"])

        return {"reservations": all_reservations}

    except Exception as e:
        print(f"Error fetching user reservations: {e}")
        raise HTTPException(status_code=500, detail=str(e))


@router.get("/{reservation_id}")
async def get_reservation(reservation_id: str):
    """
    Get reservation details
    """
    try:
        supabase = get_supabase()

        # Load reservation with invites
        reservation = supabase.table("reservations").select(
            "*, reservation_invites(*)").eq("id", reservation_id).limit(1).execute()
        if not reservation.data:
            raise HTTPException(
                status_code=404, detail="Reservation not found")

        resv = reservation.data[0]

        # Get restaurant details
        restaurant = supabase.table("restaurants").select(
            "name, formatted_address, phone_number, website, google_maps_url, rating_avg, user_ratings_total, price_level, description").eq("id", resv["restaurantId"]).limit(1).execute()
        restaurant_data = restaurant.data[0] if restaurant.data else None
        restaurant_name = restaurant_data.get(
            "name") if restaurant_data else "Unknown Restaurant"
        restaurant_address = restaurant_data.get(
            "formatted_address") if restaurant_data else None

        # Get restaurant images
        restaurant_images = []
        if restaurant_data:
            images = supabase.table("images").select("id, image_url, description, dish").eq(
                "restaurant_id", resv["restaurantId"]).limit(10).execute()
            if images.data:
                restaurant_images = [{"id": img["id"], "url": img["image_url"], "description": img.get(
                    "description"), "dish": img.get("dish")} for img in images.data]

        # Enrich invites with profile names
        invites = resv.get("reservation_invites", [])
        enriched_invites = []
        for inv in invites:
            invite_data = {
                "id": inv["id"],
                "inviteePhoneE164": inv["inviteePhoneE164"],
                "rsvpStatus": inv["rsvpStatus"],
                "respondedAt": inv.get("respondedAt"),
                "inviteeName": None
            }
            # Try to get profile info if linked
            if inv.get("inviteeProfileId"):
                profile = supabase.table("profiles").select("display_name, username").eq(
                    "id", inv["inviteeProfileId"]).limit(1).execute()
                if profile.data:
                    invite_data["inviteeName"] = profile.data[0].get(
                        "display_name") or profile.data[0].get("username")
            enriched_invites.append(invite_data)

        return {
            "id": resv["id"],
            "organizer_id": resv["organizerId"],
            "restaurant_id": resv["restaurantId"],
            "restaurant_name": restaurant_name,
            "restaurant_address": restaurant_address,
            "restaurant": {
                "name": restaurant_name,
                "address": restaurant_address,
                "phone": restaurant_data.get("phone_number") if restaurant_data else None,
                "website": restaurant_data.get("website") if restaurant_data else None,
                "google_maps_url": restaurant_data.get("google_maps_url") if restaurant_data else None,
                "rating": restaurant_data.get("rating_avg") if restaurant_data else None,
                "user_ratings_total": restaurant_data.get("user_ratings_total") if restaurant_data else None,
                "price_level": restaurant_data.get("price_level") if restaurant_data else None,
                "description": restaurant_data.get("description") if restaurant_data else None,
                "images": restaurant_images
            },
            "starts_at": resv["startsAt"],
            "party_size": resv["partySize"],
            "status": resv["status"],
            "created_at": resv["createdAt"],
            "invites": enriched_invites,
            # Show calendar if confirmed
            "has_calendar_event": resv["status"] == "confirmed"
        }

    except HTTPException:
        raise
    except Exception as e:
        print(f"Error fetching reservation: {e}")
        raise HTTPException(status_code=500, detail=str(e))


@router.get("/{reservation_id}/ics")
async def download_ics(reservation_id: str):
    """
    Download reservation as ICS calendar file (generated on-the-fly)
    """
    try:
        from ics import Calendar, Event as IcsEvent

        supabase = get_supabase()

        # Load reservation directly
        reservation = supabase.table("reservations").select(
            "*").eq("id", reservation_id).limit(1).execute()
        if not reservation.data:
            raise HTTPException(
                status_code=404, detail="Reservation not found")

        resv = reservation.data[0]

        # Get restaurant details
        restaurant = supabase.table("restaurants").select(
            "name, formatted_address").eq("id", resv["restaurantId"]).limit(1).execute()
        restaurant_name = restaurant.data[0]["name"] if restaurant.data else "Restaurant"
        location = restaurant.data[0].get(
            "formatted_address", "") if restaurant.data else ""

        # Calculate times
        starts_at = datetime.fromisoformat(
            resv["startsAt"].replace('Z', '+00:00'))
        ends_at = starts_at + timedelta(hours=1)

        # Create ICS event
        calendar = Calendar()
        ics_event = IcsEvent()
        ics_event.name = f"Reservation at {restaurant_name}"
        ics_event.begin = starts_at
        ics_event.end = ends_at
        ics_event.description = f"Reservation for {resv['partySize']} people"
        ics_event.location = location

        calendar.events.add(ics_event)

        # Return as file
        ics_content = str(calendar)

        return Response(
            content=ics_content,
            media_type="text/calendar",
            headers={
                "Content-Disposition": f"attachment; filename=reservation-{reservation_id}.ics"
            }
        )

    except HTTPException:
        raise
    except Exception as e:
        print(f"Error generating ICS file: {e}")
        raise HTTPException(status_code=500, detail=str(e))


@router.delete("/{reservation_id}")
async def delete_reservation(reservation_id: str):
    """
    Delete/cancel a reservation (organizer only)
    """
    try:
        supabase = get_supabase()

        # First check if reservation exists and get organizer info
        reservation_result = supabase.table("reservations").select(
            "*").eq("id", reservation_id).single().execute()

        if not reservation_result.data:
            raise HTTPException(
                status_code=404, detail="Reservation not found")

        reservation = reservation_result.data

        # Delete the reservation (cascade will delete related invites)
        delete_result = supabase.table("reservations").delete().eq(
            "id", reservation_id).execute()

        if not delete_result.data:
            raise HTTPException(
                status_code=500, detail="Failed to delete reservation")

        print(f"✅ Deleted reservation {reservation_id}")

        return {
            "success": True,
            "message": "Reservation deleted successfully",
            "reservation_id": reservation_id
        }

    except HTTPException:
        raise
    except Exception as e:
        print(f"Error deleting reservation: {e}")
        raise HTTPException(status_code=500, detail=str(e))<|MERGE_RESOLUTION|>--- conflicted
+++ resolved
@@ -141,16 +141,12 @@
             "partySize": request.party_size,
             "status": status,
         }
-<<<<<<< HEAD
         
         if not request.invitees:
             print(f"✅ Creating solo reservation (auto-confirmed)")
         else:
             print(f"📤 Creating reservation with {len(request.invitees)} invites (pending)")
         
-=======
-
->>>>>>> ca5aa8ce
         print(f"Creating reservation with data: {reservation_data}")
 
         try:
@@ -216,7 +212,6 @@
                 "inviteePhoneE164": invitee.phone_e164,
                 "rsvpStatus": "pending"
             })
-<<<<<<< HEAD
         
         # Only insert invites if there are any
         inserted_invites = []
@@ -226,13 +221,6 @@
         else:
             print(f"ℹ️ No invites to create - reservation is just for organizer")
         
-=======
-
-        invites_result = supabase.table(
-            "reservation_invites").insert(invites_data).execute()
-        inserted_invites = invites_result.data if invites_result.data else []
-
->>>>>>> ca5aa8ce
         # Generate iMessage invites (no SMS sending)
         invite_links = []
 
