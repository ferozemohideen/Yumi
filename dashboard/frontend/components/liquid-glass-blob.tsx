--- conflicted
+++ resolved
@@ -192,9 +192,6 @@
           <pointLight position={[3, -3, -2]} intensity={3.5} color="#BFDBFE" />
           
           {/* Apple-style white environment with purple-blue gradient hints */}
-<<<<<<< HEAD
-          <GradientEnvironment />
-=======
           <Environment resolution={256} background={false}>
             <mesh scale={100}>
               <sphereGeometry args={[1, 64, 64]} />
@@ -228,7 +225,6 @@
               </meshBasicMaterial>
             </mesh>
           </Environment>
->>>>>>> 8fa8e3e1
           
           {/* The Blob */}
           <Blob isAnimating={isAnimating} />
