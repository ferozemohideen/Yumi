'use client';

import React, { useState, useEffect, useRef, useCallback } from 'react';
import { Button } from '@/components/ui/button';
import { Badge } from '@/components/ui/badge';
import { 
  Search, 
  MapPin,
  Star,
  Clock,
  Phone,
  Globe,
  Navigation,
  X,
  Sparkles,
  Heart,
  Share2,
  ExternalLink,
  Loader2,
  ImageIcon,
  ChevronDown,
} from 'lucide-react';
import { motion, AnimatePresence } from 'framer-motion';
import { loadGoogleMaps } from '@/lib/google-maps-loader';

declare global {
  interface Window {
    google: typeof google;
  }
}

type PlaceResult = {
  place_id: string;
  name: string;
  formatted_address: string;
  geometry: { location: google.maps.LatLng };
  rating?: number;
  price_level?: number;
  photos?: google.maps.places.PlacePhoto[];
  types?: string[];
  opening_hours?: google.maps.places.PlaceOpeningHours;
};

type PlaceDetails = PlaceResult & {
  formatted_phone_number?: string;
  website?: string;
  reviews?: google.maps.places.PlaceReview[];
  url?: string;
};

interface RestaurantMapProps {
  className?: string;
}

interface PreloadedRestaurant {
  place_id: string;
  name: string;
  address?: string;
  latitude?: number;
  longitude?: number;
  rating?: number;
  match_score?: number;
}

export function RestaurantMapClean({ className }: RestaurantMapProps) {
  const mapRef = useRef<HTMLDivElement>(null);
  const [map, setMap] = useState<google.maps.Map | null>(null);
  const [placesService, setPlacesService] = useState<google.maps.places.PlacesService | null>(null);
  const [searchQuery, setSearchQuery] = useState('');
  const [searchResults, setSearchResults] = useState<PlaceResult[]>([]);
  const [selectedPlace, setSelectedPlace] = useState<PlaceDetails | null>(null);
  const [isLoading, setIsLoading] = useState(false);
  const [apiLoaded, setApiLoaded] = useState(false);
  const [mapType, setMapType] = useState<'3d' | 'roadmap' | 'satellite'>('roadmap');
  const [visibleResults, setVisibleResults] = useState<PlaceResult[]>([]);
  const [userLocation, setUserLocation] = useState<{ lat: number; lng: number } | null>(null);
  const [currentPhotoIndex, setCurrentPhotoIndex] = useState(0);
  const [showHours, setShowHours] = useState(false);
  const markersRef = useRef<any[]>([]);
  const [preloadedRestaurants, setPreloadedRestaurants] = useState<PreloadedRestaurant[]>([]);
  const [averageDistances, setAverageDistances] = useState<{ walking: string; driving: string } | null>(null);
  const [routeList, setRouteList] = useState<PreloadedRestaurant[]>([]);
  const [showRouteSidebar, setShowRouteSidebar] = useState(false);
  const [routeDirections, setRouteDirections] = useState<any>(null);
  const [isCalculatingRoute, setIsCalculatingRoute] = useState(false);

  // Load preloaded restaurants from sessionStorage (if redirected from overview)
  useEffect(() => {
    if (typeof window === 'undefined') return;
    
    const urlParams = new URLSearchParams(window.location.search);
    const viewParam = urlParams.get('view');
    
    if (viewParam === 'results' || viewParam === 'route') {
      const restaurantsData = sessionStorage.getItem('selectedRestaurants');
      const userLocationData = sessionStorage.getItem('userLocation');
      const showAsRoute = sessionStorage.getItem('showAsRoute') === 'true';
      
      if (restaurantsData) {
        try {
          const restaurants = JSON.parse(restaurantsData);
          console.log('📍 Loaded preselected restaurants:', restaurants);
          setPreloadedRestaurants(restaurants);
          
          // If this is a route view, initialize route list and show sidebar
          if (showAsRoute && viewParam === 'route') {
            console.log('🗺️ Initializing route mode with', restaurants.length, 'restaurants');
            setRouteList(restaurants);
            setShowRouteSidebar(true);
          }
          
          // Clear sessionStorage after loading
          sessionStorage.removeItem('selectedRestaurants');
          sessionStorage.removeItem('showAsRoute');
        } catch (error) {
          console.error('Error parsing restaurant data:', error);
        }
      }
      
      if (userLocationData) {
        try {
          const location = JSON.parse(userLocationData);
          setUserLocation(location);
          sessionStorage.removeItem('userLocation');
        } catch (error) {
          console.error('Error parsing user location:', error);
        }
      }
    }
  }, []);

  // Load Google Maps API using singleton loader
  useEffect(() => {
    if (window.google?.maps) {
      setApiLoaded(true);
      return;
    }

    loadGoogleMaps()
      .then(() => {
        console.log('✅ Google Maps loaded in RestaurantMap');
        setApiLoaded(true);
      })
      .catch((error) => {
        console.error('❌ Error loading Google Maps in RestaurantMap:', error);
      });
  }, []);

  // Initialize map with performance optimizations
  useEffect(() => {
    if (!apiLoaded || !mapRef.current || map) return;

    const newMap = new window.google.maps.Map(mapRef.current, {
      center: { lat: 42.3601, lng: -71.0589 }, // Boston, MA
      zoom: 15,
      mapTypeId: 'roadmap',
      disableDefaultUI: true,
      zoomControl: true,
      rotateControl: true,
<<<<<<< HEAD
      gestureHandling: 'greedy',
      // Performance optimizations
      maxZoom: 20,
      minZoom: 10,
=======
      gestureHandling: 'greedy', // Allows smooth scrolling without Ctrl/Cmd key
      scrollwheel: true, // Enable scroll zoom
      clickableIcons: false, // Disable default POI clicks for better performance
      isFractionalZoomEnabled: true, // Smoother zoom transitions
      // Performance optimizations
      renderingType: window.google.maps.RenderingType.VECTOR, // Vector rendering for smoother performance
      controlSize: 32, // Smaller controls for better performance
      // Smooth animation settings
      animationDuration: 300, // Smooth pan/zoom animations (300ms)
      // Reduce map features for better performance
      mapTypeControlOptions: {
        mapTypeIds: ['roadmap', 'satellite'],
      },
>>>>>>> e0e94e98
      restriction: {
        latLngBounds: {
          north: 85,
          south: -85,
          west: -180,
          east: 180,
        },
        strictBounds: false,
      },
<<<<<<< HEAD
      clickableIcons: false, // Disable POI clicks for better performance
      backgroundColor: '#ffffff',
=======
>>>>>>> e0e94e98
    });

    setMap(newMap);
    setPlacesService(new window.google.maps.places.PlacesService(newMap));

    // Get user location and add flashing blue dot
    if (navigator.geolocation) {
      navigator.geolocation.getCurrentPosition(
        (position) => {
          const userPos = { lat: position.coords.latitude, lng: position.coords.longitude };
          setUserLocation(userPos);
          
          // Create flashing blue dot for user location
          const userMarker = new window.google.maps.Marker({
            position: userPos,
            map: newMap,
            icon: {
              path: window.google.maps.SymbolPath.CIRCLE,
              scale: 10,
              fillColor: '#4285F4',
              fillOpacity: 1,
              strokeColor: '#ffffff',
              strokeWeight: 3,
            },
            title: 'Your Location',
            zIndex: 1000,
          });

          // Add pulsing circle animation
          const pulseCircle = new window.google.maps.Circle({
            strokeColor: '#4285F4',
            strokeOpacity: 0.6,
            strokeWeight: 1,
            fillColor: '#4285F4',
            fillOpacity: 0.2,
            map: newMap,
            center: userPos,
            radius: 50,
          });

          // Animate pulse
          let radius = 50;
          let growing = true;
          setInterval(() => {
            if (growing) {
              radius += 3;
              if (radius >= 100) growing = false;
            } else {
              radius -= 3;
              if (radius <= 50) growing = true;
            }
            pulseCircle.setRadius(radius);
          }, 50);
        },
        () => {
          setUserLocation({ lat: 42.3601, lng: -71.0589 }); // Default to Boston
        }
      );
    } else {
      setUserLocation({ lat: 42.3601, lng: -71.0589 }); // Default to Boston
    }

  }, [apiLoaded, map]);

  // Calculate distances from user location to all restaurants
  const calculateAverageDistances = useCallback((restaurants: PreloadedRestaurant[], userLoc: { lat: number; lng: number }) => {
    if (!window.google || restaurants.length === 0) return;

    const distanceService = new window.google.maps.DistanceMatrixService();
    const destinations = restaurants
      .filter(r => r.latitude && r.longitude)
      .map(r => new window.google.maps.LatLng(r.latitude!, r.longitude!));

    if (destinations.length === 0) return;

    // Calculate walking distances
    distanceService.getDistanceMatrix(
      {
        origins: [new window.google.maps.LatLng(userLoc.lat, userLoc.lng)],
        destinations,
        travelMode: window.google.maps.TravelMode.WALKING,
        unitSystem: window.google.maps.UnitSystem.IMPERIAL,
      },
      (response, status) => {
        if (status === 'OK' && response) {
          const walkingDistances = response.rows[0].elements
            .filter(e => e.status === 'OK')
            .map(e => e.distance.value); // meters

          const avgWalkingMeters = walkingDistances.reduce((a, b) => a + b, 0) / walkingDistances.length;
          const avgWalkingMiles = (avgWalkingMeters * 0.000621371).toFixed(1);

          // Calculate driving distances
          distanceService.getDistanceMatrix(
            {
              origins: [new window.google.maps.LatLng(userLoc.lat, userLoc.lng)],
              destinations,
              travelMode: window.google.maps.TravelMode.DRIVING,
              unitSystem: window.google.maps.UnitSystem.IMPERIAL,
            },
            (response2, status2) => {
              if (status2 === 'OK' && response2) {
                const drivingDistances = response2.rows[0].elements
                  .filter(e => e.status === 'OK')
                  .map(e => e.distance.value);

                const avgDrivingMeters = drivingDistances.reduce((a, b) => a + b, 0) / drivingDistances.length;
                const avgDrivingMiles = (avgDrivingMeters * 0.000621371).toFixed(1);

                setAverageDistances({
                  walking: `${avgWalkingMiles} mi`,
                  driving: `${avgDrivingMiles} mi`
                });
              }
            }
          );
        }
      }
    );
  }, []);

  // Display preloaded restaurants on map
  useEffect(() => {
    if (!map || !placesService || preloadedRestaurants.length === 0) return;

    console.log('🗺️ Displaying preloaded restaurants on map');

    // Clear existing markers
    markersRef.current.forEach(marker => marker.setMap(null));
    markersRef.current = [];

    const bounds = new window.google.maps.LatLngBounds();
    const displayedRestaurants: PlaceResult[] = [];

    // Add user location to bounds if available
    if (userLocation) {
      bounds.extend(userLocation);
      
      // Calculate average distances
      calculateAverageDistances(preloadedRestaurants, userLocation);
    }

    // Fetch details and add markers for each preloaded restaurant
    preloadedRestaurants.forEach((restaurant, index) => {
      // If we have coordinates, use them directly
      if (restaurant.latitude && restaurant.longitude) {
        const position = { lat: restaurant.latitude, lng: restaurant.longitude };
        
        // Create numbered marker
        const marker = new window.google.maps.Marker({
          position,
          map,
          label: {
            text: `${index + 1}`,
            color: 'white',
            fontSize: '14px',
            fontWeight: 'bold',
          },
          icon: {
            path: window.google.maps.SymbolPath.CIRCLE,
            scale: 18,
            fillColor: '#7C3AED', // Purple
            fillOpacity: 1,
            strokeColor: '#ffffff',
            strokeWeight: 3,
          },
          title: restaurant.name,
          animation: window.google.maps.Animation.DROP,
        });

        markersRef.current.push(marker);
        bounds.extend(position);

        // Create a PlaceResult object for display
        const placeResult: PlaceResult = {
          place_id: restaurant.place_id,
          name: restaurant.name,
          formatted_address: restaurant.address || '',
          geometry: {
            location: new window.google.maps.LatLng(position.lat, position.lng)
          },
          rating: restaurant.rating,
        };
        displayedRestaurants.push(placeResult);

        // Add click listener
        marker.addListener('click', () => {
          handleSelectPlace(placeResult);
        });
      } else {
        // Fetch place details using place_id
        placesService.getDetails(
          { placeId: restaurant.place_id, fields: ['name', 'formatted_address', 'geometry', 'rating', 'photos', 'types', 'opening_hours'] },
          (place, status) => {
            if (status === window.google.maps.places.PlacesServiceStatus.OK && place?.geometry?.location) {
              const position = {
                lat: place.geometry.location.lat(),
                lng: place.geometry.location.lng()
              };

              // Create numbered marker
              const marker = new window.google.maps.Marker({
                position,
                map,
                label: {
                  text: `${index + 1}`,
                  color: 'white',
                  fontSize: '14px',
                  fontWeight: 'bold',
                },
                icon: {
                  path: window.google.maps.SymbolPath.CIRCLE,
                  scale: 18,
                  fillColor: '#7C3AED', // Purple
                  fillOpacity: 1,
                  strokeColor: '#ffffff',
                  strokeWeight: 3,
                },
                title: place.name,
                animation: window.google.maps.Animation.DROP,
              });

              markersRef.current.push(marker);
              bounds.extend(position);

              const placeResult: PlaceResult = {
                place_id: restaurant.place_id,
                name: place.name || restaurant.name,
                formatted_address: place.formatted_address || '',
                geometry: { location: place.geometry.location },
                rating: place.rating || restaurant.rating,
                photos: place.photos,
                types: place.types,
                opening_hours: place.opening_hours,
              };
              displayedRestaurants.push(placeResult);

              // Add click listener
              marker.addListener('click', () => {
                handleSelectPlace(placeResult);
              });
            }
          }
        );
      }
    });

    // Fit map to show all markers
    if (!bounds.isEmpty()) {
      map.fitBounds(bounds, 50);
    }

    // Update visible results
    setSearchResults(displayedRestaurants);
    setVisibleResults(displayedRestaurants);
  }, [map, placesService, preloadedRestaurants, userLocation, calculateAverageDistances]);

  // Get place details - Define BEFORE updateVisibleResults uses it
  // Optimized with fewer fields to reduce API quota usage and latency
  const handleSelectPlace = useCallback((place: PlaceResult) => {
    if (!placesService) return;

    const request: google.maps.places.PlaceDetailsRequest = {
      placeId: place.place_id,
      fields: [
        'name', 
        'formatted_address', 
        'formatted_phone_number', 
        'website', 
        'rating', 
        'photos', 
        'url',
        'opening_hours',
        'price_level',
        'types',
        'user_ratings_total',
        'geometry',
      ],
    };

    placesService.getDetails(request, (result, status) => {
      if (status === window.google.maps.places.PlacesServiceStatus.OK && result) {
        setSelectedPlace(result as PlaceDetails);
      }
    });
  }, [placesService]);

  // Update visible results when map moves or search results change
  const updateVisibleResults = useCallback(() => {
    if (!map || searchResults.length === 0) return;
    
    const bounds = map.getBounds();
    if (!bounds) return;
    
    const resultsInView = searchResults.filter(place => 
      place.geometry?.location && bounds.contains(place.geometry.location)
    );
    
    console.log('Updating visible results:', resultsInView.length, 'of', searchResults.length);
    setVisibleResults(resultsInView);
    
    // Clear all existing markers
    markersRef.current.forEach(item => {
      if (item.infoWindow) item.infoWindow.close();
      if (item.marker) item.marker.setMap(null);
    });
    markersRef.current = [];
    
    // Add markers ONLY for visible results with optimized rendering
    resultsInView.forEach((place) => {
      if (place.geometry?.location) {
        const marker = new window.google.maps.Marker({
          position: place.geometry.location,
          map: map,
          icon: {
            path: window.google.maps.SymbolPath.CIRCLE,
            scale: 6,
            fillColor: place.rating && place.rating >= 4.5 ? '#9B87F5' : '#60A5FA',
            fillOpacity: 1,
            strokeColor: '#ffffff',
            strokeWeight: 2,
          },
          optimized: true, // Enable marker optimization for better performance
        });

        const textContent = `
          <div style="background: transparent; border: none; padding: 0; margin: 0;">
            <div style="background: white; color: black; font-size: 11px; font-weight: 600; padding: 3px 6px; border-radius: 6px; text-align: center; cursor: pointer; box-shadow: 0 2px 8px rgba(0,0,0,0.2); border: 1px solid rgba(155, 135, 245, 0.3);">
              ${place.name.length > 15 ? place.name.substring(0, 15) + '...' : place.name}
            </div>
          </div>
        `;

        const infoWindow = new window.google.maps.InfoWindow({
          content: textContent,
          disableAutoPan: true,
          pixelOffset: new window.google.maps.Size(0, -5),
          headerDisabled: true,
        });

        infoWindow.open(map, marker);
        
        marker.addListener('click', () => {
          handleSelectPlace(place as PlaceResult);
        });

        markersRef.current.push({ marker, infoWindow });
      }
    });
  }, [map, searchResults, handleSelectPlace]);

<<<<<<< HEAD
  // Listen for map bounds changes with debouncing for better performance
  useEffect(() => {
    if (!map) return;
    
    let timeoutId: NodeJS.Timeout;
    
    const listener = map.addListener('idle', () => {
      // Debounce updates to avoid excessive re-renders during map movement
      clearTimeout(timeoutId);
      timeoutId = setTimeout(() => {
        updateVisibleResults();
      }, 150); // 150ms debounce
    });
    
    return () => {
      clearTimeout(timeoutId);
=======
  // Listen for map bounds changes with debouncing for smoother scrolling
  useEffect(() => {
    if (!map) return;
    
    let debounceTimer: NodeJS.Timeout;
    
    const listener = map.addListener('idle', () => {
      // Debounce updates to reduce processing during smooth scrolling
      clearTimeout(debounceTimer);
      debounceTimer = setTimeout(() => {
        updateVisibleResults();
      }, 100); // 100ms debounce for smooth scrolling
    });
    
    return () => {
      clearTimeout(debounceTimer);
>>>>>>> e0e94e98
      window.google.maps.event.removeListener(listener);
    };
  }, [map, updateVisibleResults]);

  // Update visible results when search results change
  useEffect(() => {
    if (searchResults.length > 0) {
      updateVisibleResults();
    }
  }, [searchResults, updateVisibleResults]);

  // Search restaurants
  const searchRestaurants = useCallback(async () => {
    if (!placesService || !searchQuery.trim()) return;

    setIsLoading(true);

    // AI location detection
    let searchLocation = new window.google.maps.LatLng(42.3601, -71.0589); // Boston
    if (searchQuery.toLowerCase().includes('near') || searchQuery.toLowerCase().includes('on')) {
      const locationMatch = searchQuery.match(/(?:near|on)\s+(.+)/i);
      if (locationMatch) {
        const geocoder = new window.google.maps.Geocoder();
        await new Promise<void>((resolve) => {
          geocoder.geocode({ address: `${locationMatch[1]}, Boston, MA` }, (results, status) => {
            if (status === 'OK' && results?.[0] && map) {
              searchLocation = results[0].geometry.location;
              map.panTo(searchLocation);
              map.setZoom(16);
            }
            resolve();
          });
        });
      }
    }

    const request: google.maps.places.TextSearchRequest = {
      query: searchQuery,
      location: searchLocation,
      radius: 5000,
    };

    placesService.textSearch(request, (results, status) => {
      setIsLoading(false);
      
      if (status === window.google.maps.places.PlacesServiceStatus.OK && results) {
        setSearchResults(results as PlaceResult[]);
        
        const bounds = map?.getBounds();
        const resultsInView = bounds ? results.filter(place => 
          place.geometry?.location && bounds.contains(place.geometry.location)
        ) : results;
        setVisibleResults(resultsInView as PlaceResult[]);
        
        // Clear existing markers
        markersRef.current.forEach((item) => {
          if (item.infoWindow) item.infoWindow.close();
          if (item.marker) item.marker.setMap(null);
        });
        markersRef.current = [];

        // Create markers with optimization
        results.forEach((place) => {
          if (place.geometry?.location && map) {
            const marker = new window.google.maps.Marker({
              position: place.geometry.location,
              map: map,
              icon: {
                path: window.google.maps.SymbolPath.CIRCLE,
                scale: 6,
                fillColor: place.rating && place.rating >= 4.5 ? '#9B87F5' : '#60A5FA',
                fillOpacity: 1,
                strokeColor: '#ffffff',
                strokeWeight: 2,
              },
              optimized: true, // Enable marker optimization for better performance
            });

            if (place.photos?.[0]) {
              const placeName = place.name || 'Restaurant';
              const textContent = `
                <div style="background: transparent; border: none; padding: 0; margin: 0;">
                  <div style="background: white; color: black; font-size: 11px; font-weight: 600; padding: 3px 6px; border-radius: 6px; text-align: center; cursor: pointer; box-shadow: 0 2px 8px rgba(0,0,0,0.2); border: 1px solid rgba(155, 135, 245, 0.3);">
                    ${placeName.length > 15 ? placeName.substring(0, 15) + '...' : placeName}
                  </div>
                </div>
              `;

              const infoWindow = new window.google.maps.InfoWindow({
                content: textContent,
                disableAutoPan: true,
                pixelOffset: new window.google.maps.Size(0, -5),
                headerDisabled: true,
              });

              infoWindow.open(map, marker);
              markersRef.current.push({ marker, infoWindow });
            }

            marker.addListener('click', () => {
              handleSelectPlace(place as PlaceResult);
            });
          }
        });
      }
    });
  }, [placesService, map, searchQuery]);

  // Change map type
  // Calculate route with Google Maps Directions API
  const calculateRoute = useCallback(async () => {
    if (!map || !userLocation || routeList.length === 0) return;
    
    setIsCalculatingRoute(true);
    
    try {
      const directionsService = new window.google.maps.DirectionsService();
      
      // Create waypoints from route list
      const waypoints = routeList.map(restaurant => ({
        location: new window.google.maps.LatLng(restaurant.latitude!, restaurant.longitude!),
        stopover: true,
      }));
      
      // Request directions
      const request: google.maps.DirectionsRequest = {
        origin: new window.google.maps.LatLng(userLocation.lat, userLocation.lng),
        destination: waypoints[waypoints.length - 1].location,
        waypoints: waypoints.slice(0, -1),
        travelMode: window.google.maps.TravelMode.DRIVING,
        optimizeWaypoints: true, // Optimize the route order
      };
      
      directionsService.route(request, (result, status) => {
        if (status === 'OK' && result) {
          console.log('🗺️ Route calculated successfully');
          setRouteDirections(result);
          
          // Display route on map
          const directionsRenderer = new window.google.maps.DirectionsRenderer({
            map,
            directions: result,
            suppressMarkers: false, // Show default markers
            polylineOptions: {
              strokeColor: '#9B87F5',
              strokeWeight: 5,
              strokeOpacity: 0.8,
            },
          });
        } else {
          console.error('❌ Directions request failed:', status);
        }
        setIsCalculatingRoute(false);
      });
    } catch (error) {
      console.error('Error calculating route:', error);
      setIsCalculatingRoute(false);
    }
  }, [map, userLocation, routeList]);
  
  // Calculate route when route list changes
  useEffect(() => {
    if (routeList.length > 0 && map && userLocation) {
      calculateRoute();
    }
  }, [routeList, map, userLocation, calculateRoute]);

  const changeMapType = useCallback((type: '3d' | 'roadmap' | 'satellite') => {
    if (!map) return;
    
    setMapType(type);
    localStorage.setItem('preferredMapType', type);
    
    if (type === '3d') {
      map.setMapTypeId('satellite');
      map.setTilt(67.5);
      map.setZoom(Math.max(map.getZoom() || 15, 16));
    } else if (type === 'roadmap') {
      map.setMapTypeId('roadmap');
      map.setTilt(0);
    } else {
      map.setMapTypeId('satellite');
      map.setTilt(0);
    }
  }, [map]);

  // Helper functions
  const getPriceLevel = (level?: number) => level ? '$'.repeat(level) : '';
  
  const calculateDistance = (lat1: number, lng1: number, lat2: number, lng2: number): number => {
    const R = 3959;
    const dLat = (lat2 - lat1) * Math.PI / 180;
    const dLng = (lng2 - lng1) * Math.PI / 180;
    const a = Math.sin(dLat/2) * Math.sin(dLat/2) + Math.cos(lat1 * Math.PI / 180) * Math.cos(lat2 * Math.PI / 180) * Math.sin(dLng/2) * Math.sin(dLng/2);
    return R * 2 * Math.atan2(Math.sqrt(a), Math.sqrt(1-a));
  };

  const estimateTravelTime = (distanceMiles: number): string => {
    if (distanceMiles < 0.5) return `${Math.round((distanceMiles / 3) * 60)} min walk`;
    return `${Math.round((distanceMiles / 20) * 60)} min drive`;
  };

  const getCuisineType = (types?: string[]): string => {
    if (!types) return 'Restaurant';
    const cuisineMap: Record<string, string> = {
      'italian_restaurant': 'Italian', 'japanese_restaurant': 'Japanese', 'chinese_restaurant': 'Chinese',
      'mexican_restaurant': 'Mexican', 'indian_restaurant': 'Indian', 'thai_restaurant': 'Thai',
      'french_restaurant': 'French', 'american_restaurant': 'American', 'korean_restaurant': 'Korean',
      'cafe': 'Café', 'bakery': 'Bakery', 'bar': 'Bar', 'pizza_restaurant': 'Pizza'
    };
    
    for (const type of types) {
      if (cuisineMap[type]) return cuisineMap[type];
    }
    return 'Restaurant';
  };

  if (!apiLoaded) {
    return (
      <div className={className}>
        <div className="h-full flex items-center justify-center bg-white">
          <div className="text-center">
            <motion.div 
              className="w-12 h-12 rounded-full bg-purple-600 mx-auto mb-4"
              animate={{ opacity: [0.5, 1, 0.5] }}
              transition={{ duration: 1.5, repeat: Infinity }}
            />
            <p className="text-sm text-[hsl(var(--muted-foreground))]">Loading Google Maps...</p>
          </div>
        </div>
      </div>
    );
  }

  return (
    <div className={className}>
      <div className="relative h-full overflow-hidden">
        {/* Map Container */}
        <div className="absolute inset-0">
          <div 
            ref={mapRef} 
            className="absolute inset-0" 
            style={{ 
              touchAction: 'pan-x pan-y',
              willChange: 'transform',
              transform: 'translateZ(0)', // Force GPU acceleration
              WebkitTransform: 'translateZ(0)', // Safari GPU acceleration
              backfaceVisibility: 'hidden', // Improve rendering performance
              WebkitBackfaceVisibility: 'hidden',
              perspective: 1000, // Enable 3D rendering context
              WebkitPerspective: 1000,
            }} 
          />
        </div>

        {/* Route Sidebar - Collapsible Left Panel */}
        <AnimatePresence>
          {showRouteSidebar && routeList.length > 0 && (
            <motion.div
              initial={{ x: -400, opacity: 0 }}
              animate={{ x: 0, opacity: 1 }}
              exit={{ x: -400, opacity: 0 }}
              transition={{ type: 'spring', damping: 25, stiffness: 200 }}
              className="absolute left-0 top-0 bottom-0 w-96 z-30 pointer-events-none"
            >
              <div className="h-full flex flex-col pointer-events-auto">
                {/* Glass background */}
                <div className="h-full bg-white/95 backdrop-blur-md shadow-2xl border-r border-gray-200 flex flex-col">
                  {/* Header */}
                  <div className="p-4 border-b border-gray-200 flex items-center justify-between">
                    <div className="flex items-center gap-2">
                      <MapPin className="w-5 h-5 text-purple-600" />
                      <h3 className="font-bold text-lg">Your Route</h3>
                      <Badge variant="secondary">{routeList.length}</Badge>
                    </div>
                    <Button
                      variant="ghost"
                      size="sm"
                      onClick={() => setShowRouteSidebar(false)}
                      className="h-8 w-8 p-0"
                    >
                      <X className="w-4 h-4" />
                    </Button>
                  </div>
                  
                  {/* Route Summary */}
                  {routeDirections && (
                    <div className="p-4 bg-purple-50 border-b border-purple-100">
                      <div className="flex items-center justify-between text-sm">
                        <div>
                          <span className="text-gray-600">Total Distance:</span>
                          <span className="ml-2 font-semibold">{routeDirections.routes[0].legs.reduce((sum: number, leg: any) => sum + leg.distance.value, 0) / 1000} km</span>
                        </div>
                        <div>
                          <span className="text-gray-600">Total Time:</span>
                          <span className="ml-2 font-semibold">{Math.ceil(routeDirections.routes[0].legs.reduce((sum: number, leg: any) => sum + leg.duration.value, 0) / 60)} min</span>
                        </div>
                      </div>
                    </div>
                  )}
                  
                  {/* Route List */}
                  <div className="flex-1 overflow-y-auto p-4 space-y-3">
                    {isCalculatingRoute ? (
                      <div className="flex items-center justify-center py-8">
                        <Loader2 className="w-6 h-6 animate-spin text-purple-600" />
                        <span className="ml-2 text-sm text-gray-600">Calculating route...</span>
                      </div>
                    ) : (
                      <>
                        {/* Starting Point */}
                        <div className="flex items-start gap-3 p-3 bg-blue-50 rounded-xl border border-blue-200">
                          <div className="w-8 h-8 rounded-full bg-blue-600 flex items-center justify-center flex-shrink-0 text-white font-bold text-sm">
                            Start
                          </div>
                          <div className="flex-1">
                            <p className="text-sm font-semibold">Your Location</p>
                            <p className="text-xs text-gray-600 mt-1">
                              {userLocation ? `${userLocation.lat.toFixed(4)}, ${userLocation.lng.toFixed(4)}` : 'Getting location...'}
                            </p>
                          </div>
                        </div>
                        
                        {/* Route Stops */}
                        {routeList.map((restaurant, index) => {
                          const leg = routeDirections?.routes[0]?.legs[index];
                          return (
                            <div key={restaurant.place_id} className="relative">
                              {/* Connecting Line */}
                              {index < routeList.length && (
                                <div className="absolute left-4 top-10 bottom-[-12px] w-0.5 bg-gradient-to-b from-purple-300 to-purple-200" />
                              )}
                              
                              <div className="flex items-start gap-3 p-3 bg-white rounded-xl border border-gray-200 shadow-sm hover:shadow-md transition-shadow relative">
                                <div className="w-8 h-8 rounded-full bg-purple-600 flex items-center justify-center flex-shrink-0 text-white font-bold text-sm z-10">
                                  {index + 1}
                                </div>
                                <div className="flex-1 min-w-0">
                                  <p className="text-sm font-semibold truncate">{restaurant.name}</p>
                                  {restaurant.rating && (
                                    <div className="flex items-center gap-1 mt-1">
                                      <Star className="w-3 h-3 fill-yellow-400 text-yellow-400" />
                                      <span className="text-xs text-gray-600">{restaurant.rating}</span>
                                    </div>
                                  )}
                                  
                                  {/* Travel info */}
                                  {leg && (
                                    <div className="mt-2 p-2 bg-gray-50 rounded-lg">
                                      <div className="flex items-center gap-3 text-xs">
                                        <div className="flex items-center gap-1">
                                          <Navigation className="w-3 h-3 text-gray-500" />
                                          <span className="text-gray-700">{leg.distance.text}</span>
                                        </div>
                                        <div className="flex items-center gap-1">
                                          <Clock className="w-3 h-3 text-gray-500" />
                                          <span className="text-gray-700">{leg.duration.text}</span>
                                        </div>
                                      </div>
                                    </div>
                                  )}
                                </div>
                                
                                {/* Remove button */}
                                <button
                                  onClick={() => {
                                    const newRouteList = routeList.filter(r => r.place_id !== restaurant.place_id);
                                    setRouteList(newRouteList);
                                  }}
                                  className="w-6 h-6 rounded-full hover:bg-red-50 flex items-center justify-center transition-colors"
                                >
                                  <X className="w-4 h-4 text-gray-400 hover:text-red-600" />
                                </button>
                              </div>
                            </div>
                          );
                        })}
                      </>
                    )}
                  </div>
                  
                  {/* Footer Actions */}
                  {routeList.length > 0 && (
                    <div className="p-4 border-t border-gray-200 space-y-2">
                      <Button
                        onClick={() => {
                          // Clear route
                          setRouteList([]);
                          setRouteDirections(null);
                        }}
                        variant="outline"
                        className="w-full"
                      >
                        Clear Route
                      </Button>
                    </div>
                  )}
                </div>
              </div>
            </motion.div>
          )}
        </AnimatePresence>
        
        {/* Toggle Route Sidebar Button - Only show if route exists but sidebar hidden */}
        {routeList.length > 0 && !showRouteSidebar && (
          <motion.button
            initial={{ x: -50, opacity: 0 }}
            animate={{ x: 0, opacity: 1 }}
            onClick={() => setShowRouteSidebar(true)}
            className="absolute left-4 top-4 z-20 bg-white rounded-full shadow-lg p-3 hover:shadow-xl transition-shadow border border-gray-200"
          >
            <div className="flex items-center gap-2">
              <MapPin className="w-5 h-5 text-purple-600" />
              <span className="text-sm font-semibold">{routeList.length} stops</span>
            </div>
          </motion.button>
        )}

        {/* Average Distance Info - Top Left */}
        <AnimatePresence>
          {averageDistances && !showRouteSidebar && (
            <motion.div
              initial={{ opacity: 0, y: -20 }}
              animate={{ opacity: 1, y: 0 }}
              exit={{ opacity: 0, y: -20 }}
              className="absolute top-4 left-4 z-20 w-48"
            >
              <div className="bg-white rounded-2xl shadow-lg p-4 relative overflow-hidden border border-gray-200">
                <div className="absolute top-0 left-0 right-0 h-1/3 bg-gradient-to-b from-white/25 to-transparent pointer-events-none rounded-t-2xl" />
                <div className="relative">
                  <h3 className="text-xs font-bold text-gray-900 mb-3">Avg Distance to All</h3>
                  <div className="space-y-2">
                    <div className="flex items-center justify-between">
                      <div className="flex items-center gap-2">
                        <span className="text-lg">🚶</span>
                        <span className="text-xs text-gray-600">Walk</span>
                      </div>
                      <span className="text-sm font-semibold text-purple-600">{averageDistances.walking}</span>
                    </div>
                    <div className="flex items-center justify-between">
                      <div className="flex items-center gap-2">
                        <span className="text-lg">🚗</span>
                        <span className="text-xs text-gray-600">Drive</span>
                      </div>
                      <span className="text-sm font-semibold text-purple-600">{averageDistances.driving}</span>
                    </div>
                  </div>
                </div>
              </div>
            </motion.div>
          )}
        </AnimatePresence>

        {/* Quick Search - Top Left (below distance info) */}
        <div className={`absolute ${averageDistances ? 'top-32' : 'top-4'} left-4 z-20 w-32 transition-all duration-300`}>
          <div className="bg-white rounded-2xl shadow-lg p-3 relative overflow-hidden border border-gray-200">
            {/* Specular highlight */}
            <div className="absolute top-0 left-0 right-0 h-1/3 bg-gradient-to-b from-white/25 to-transparent pointer-events-none rounded-t-2xl" />
            <div className="relative">
              <div className="space-y-2">
                <motion.button
                  onClick={() => { 
                    setSearchQuery('restaurants'); 
                    setTimeout(() => searchRestaurants(), 100); 
                  }}
                  disabled={isLoading}
                  className="w-full h-8 text-xs bg-gray-50 rounded-xl shadow-sm font-semibold text-[hsl(var(--foreground))] relative overflow-hidden disabled:opacity-50 border border-gray-200"
                  whileHover={{ scale: 1.02, boxShadow: '0 8px 24px rgba(0, 0, 0, 0.12)' }}
                  whileTap={{ scale: 0.98 }}
                >
                  <div className="absolute top-0 left-0 right-0 h-1/2 bg-gradient-to-b from-white/25 to-transparent rounded-t-xl pointer-events-none" />
                  <span className="relative z-10">🍽️ Restaurants</span>
                </motion.button>
                <motion.button
                  onClick={() => { 
                    setSearchQuery('cafes'); 
                    setTimeout(() => searchRestaurants(), 100); 
                  }}
                  disabled={isLoading}
                  className="w-full h-8 text-xs bg-gray-50 rounded-xl shadow-sm font-semibold text-[hsl(var(--foreground))] relative overflow-hidden disabled:opacity-50 border border-gray-200"
                  whileHover={{ scale: 1.02, boxShadow: '0 8px 24px rgba(0, 0, 0, 0.12)' }}
                  whileTap={{ scale: 0.98 }}
                >
                  <div className="absolute top-0 left-0 right-0 h-1/2 bg-gradient-to-b from-white/25 to-transparent rounded-t-xl pointer-events-none" />
                  <span className="relative z-10">☕ Cafés</span>
                </motion.button>
                <motion.button
                  onClick={() => { 
                    setSearchQuery('bars'); 
                    setTimeout(() => searchRestaurants(), 100); 
                  }}
                  disabled={isLoading}
                  className="w-full h-8 text-xs bg-gray-50 rounded-xl shadow-sm font-semibold text-[hsl(var(--foreground))] relative overflow-hidden disabled:opacity-50 border border-gray-200"
                  whileHover={{ scale: 1.02, boxShadow: '0 8px 24px rgba(0, 0, 0, 0.12)' }}
                  whileTap={{ scale: 0.98 }}
                >
                  <div className="absolute top-0 left-0 right-0 h-1/2 bg-gradient-to-b from-white/25 to-transparent rounded-t-xl pointer-events-none" />
                  <span className="relative z-10">🍺 Bars</span>
                </motion.button>
              </div>
            </div>
          </div>
        </div>

        {/* Map Type Toggle - Top Right */}
        <div className="absolute top-4 right-4 z-20">
          <div className="bg-white rounded-2xl shadow-lg p-3 relative overflow-hidden border border-gray-200">
            {/* Specular highlight */}
            <div className="absolute top-0 left-0 right-0 h-1/3 bg-gradient-to-b from-white/25 to-transparent pointer-events-none rounded-t-2xl" />
            <div className="relative">
              <div className="flex gap-2">
                <motion.button
                  onClick={() => changeMapType('3d')}
                  className={mapType === '3d' 
                    ? 'text-xs bg-gray-100 px-3 h-8 rounded-xl shadow-sm font-semibold text-[hsl(var(--foreground))] relative overflow-hidden border border-gray-300' 
                    : 'text-xs px-3 h-8 rounded-xl hover:bg-gray-50 font-medium text-[hsl(var(--muted-foreground))] hover:text-[hsl(var(--foreground))]'}
                  whileHover={{ scale: 1.05 }}
                  whileTap={{ scale: 0.95 }}
                >
                  {mapType === '3d' && (
                    <div className="absolute top-0 left-0 right-0 h-1/2 bg-gradient-to-b from-white/25 to-transparent rounded-t-xl pointer-events-none" />
                  )}
                  <span className="relative z-10">3D</span>
                </motion.button>
                <motion.button
                  onClick={() => changeMapType('roadmap')}
                  className={mapType === 'roadmap' 
                    ? 'text-xs bg-gray-100 px-3 h-8 rounded-xl shadow-sm font-semibold text-[hsl(var(--foreground))] relative overflow-hidden border border-gray-300' 
                    : 'text-xs px-3 h-8 rounded-xl hover:bg-gray-50 font-medium text-[hsl(var(--muted-foreground))] hover:text-[hsl(var(--foreground))]'}
                  whileHover={{ scale: 1.05 }}
                  whileTap={{ scale: 0.95 }}
                >
                  {mapType === 'roadmap' && (
                    <div className="absolute top-0 left-0 right-0 h-1/2 bg-gradient-to-b from-white/25 to-transparent rounded-t-xl pointer-events-none" />
                  )}
                  <span className="relative z-10">Map</span>
                </motion.button>
                <motion.button
                  onClick={() => changeMapType('satellite')}
                  className={mapType === 'satellite' 
                    ? 'text-xs bg-gray-100 px-3 h-8 rounded-xl shadow-sm font-semibold text-[hsl(var(--foreground))] relative overflow-hidden border border-gray-300' 
                    : 'text-xs px-3 h-8 rounded-xl hover:bg-gray-50 font-medium text-[hsl(var(--muted-foreground))] hover:text-[hsl(var(--foreground))]'}
                  whileHover={{ scale: 1.05 }}
                  whileTap={{ scale: 0.95 }}
                >
                  {mapType === 'satellite' && (
                    <div className="absolute top-0 left-0 right-0 h-1/2 bg-gradient-to-b from-white/25 to-transparent rounded-t-xl pointer-events-none" />
                  )}
                  <span className="relative z-10">Satellite</span>
                </motion.button>
              </div>
            </div>
          </div>
        </div>

        {/* Results Sidebar */}
        {searchResults.length > 0 && (
          <motion.div
            initial={{ x: 300, opacity: 0 }}
            animate={{ x: 0, opacity: 1 }}
            className="absolute top-20 right-4 w-64 h-[calc(100vh-200px)] z-20"
          >
            <div className="bg-white rounded-2xl shadow-lg p-4 h-full flex flex-col relative overflow-hidden border border-gray-200">
              {/* Specular highlight */}
              <div className="absolute top-0 left-0 right-0 h-1/3 bg-gradient-to-b from-white/25 to-transparent pointer-events-none rounded-t-2xl" />
              <div className="relative h-full flex flex-col">
                <div className="flex items-center justify-between mb-3">
                  <h3 className="text-sm font-semibold text-[hsl(var(--foreground))]">
                    {visibleResults.length} in view
                  </h3>
                  <button
                    onClick={() => {
                      setSearchResults([]);
                      setVisibleResults([]);
                      markersRef.current.forEach(item => {
                        if (item.infoWindow) item.infoWindow.close();
                        if (item.marker) item.marker.setMap(null);
                      });
                      markersRef.current = [];
                    }}
                    className="text-[hsl(var(--muted-foreground))] hover:text-[hsl(var(--foreground))]"
                  >
                    <X className="w-4 h-4" />
                  </button>
                </div>
                
                <div className="flex-1 overflow-y-auto space-y-2 pr-2">
                  {visibleResults.map((place) => (
                    <button
                      key={place.place_id}
                      onClick={() => {
                        handleSelectPlace(place);
                        setCurrentPhotoIndex(0);
                      }}
                      className="w-full p-3 rounded-xl transition-all text-left relative overflow-hidden"
                      style={{
                        background: '#ffffff',
                        border: '1px solid rgba(0, 0, 0, 0.1)',
                        boxShadow: '0 2px 8px rgba(0, 0, 0, 0.08)',
                      }}
                    >
                      <div className="flex gap-3">
                        {place.photos && place.photos.length > 0 && place.photos[0] ? (
                          <img
                            src={place.photos[0].getUrl({ maxWidth: 120, maxHeight: 120 })}
                            alt={place.name}
                            className="w-14 h-14 rounded-lg object-cover flex-shrink-0"
                            loading="lazy"
                            decoding="async"
                            onError={(e) => {
                              (e.target as HTMLImageElement).style.display = 'none';
                              (e.target as HTMLImageElement).nextElementSibling?.classList.remove('hidden');
                            }}
                          />
                        ) : null}
                        <div className={`w-14 h-14 rounded-lg bg-gray-100 flex items-center justify-center flex-shrink-0 text-lg ${place.photos?.[0] ? 'hidden' : ''}`}>
                          🍽️
                        </div>
                        <div className="flex-1 min-w-0">
                          <h4 className="text-sm font-semibold text-[hsl(var(--foreground))] mb-1 truncate">
                            {place.name}
                          </h4>
                          <div className="flex items-center justify-between">
                            {place.rating && (
                              <div className="flex items-center gap-1">
                                <Star className="w-3 h-3 fill-yellow-400 text-yellow-400" />
                                <span className="text-xs font-medium">{place.rating.toFixed(1)}</span>
                              </div>
                            )}
                            {userLocation && place.geometry?.location && (
                              <span className="text-xs text-[hsl(var(--muted-foreground))]">
                                {estimateTravelTime(
                                  calculateDistance(
                                    userLocation.lat,
                                    userLocation.lng,
                                    place.geometry.location.lat(),
                                    place.geometry.location.lng()
                                  )
                                )}
                              </span>
                            )}
                          </div>
                        </div>
                      </div>
                    </button>
                  ))}
                </div>
              </div>
            </div>
          </motion.div>
        )}

        {/* Bottom Search Bar - Compact */}
        <div className="absolute bottom-3 left-0 right-0 pointer-events-none z-15">
          <div className="max-w-2xl mx-auto px-3 pointer-events-auto">
            <div className="bg-white rounded-full shadow-strong px-4 py-2 relative overflow-hidden">
              <div className="relative">
                <form onSubmit={(e) => { 
                  e.preventDefault(); 
                  if (searchQuery.trim()) searchRestaurants();
                }}>
                  <div className="relative">
                    <input
                      type="text"
                      value={searchQuery}
                      onChange={(e) => setSearchQuery(e.target.value)}
                      placeholder="Search restaurants, cuisines, or dishes..."
                      className="w-full pr-10 py-2 bg-transparent border-0 outline-none focus:outline-none 
                                text-sm text-[hsl(var(--foreground))] placeholder:text-[hsl(var(--muted-foreground))]"
                      disabled={isLoading}
                    />
                    {searchQuery && (
                      <button
                        type="button"
                        onClick={() => {
                          setSearchQuery('');
                          setSearchResults([]);
                          setVisibleResults([]);
                          markersRef.current.forEach(item => {
                            if (item.infoWindow) item.infoWindow.close();
                            if (item.marker) item.marker.setMap(null);
                          });
                          markersRef.current = [];
                        }}
                        className="absolute right-3 top-1/2 transform -translate-y-1/2 text-[hsl(var(--muted-foreground))] hover:text-[hsl(var(--foreground))]"
                      >
                        <X className="w-4 h-4" />
                      </button>
                    )}
                    {isLoading && (
                      <div className="absolute right-3 top-1/2 transform -translate-y-1/2">
                        <Loader2 className="w-4 h-4 animate-spin text-purple-400" />
                      </div>
                    )}
                  </div>
                </form>
              </div>
            </div>
          </div>
        </div>

        {/* Restaurant Detail Drawer - Fixed Height */}
        <AnimatePresence>
          {selectedPlace && (
            <motion.div
              initial={{ x: 400, opacity: 0 }}
              animate={{ x: 0, opacity: 1 }}
              exit={{ x: 400, opacity: 0 }}
              className="absolute top-20 right-[280px] w-96 h-[calc(100vh-200px)] z-25"
            >
              <div className="bg-white rounded-[32px] overflow-hidden h-full flex flex-col relative shadow-xl border border-gray-200">
                {/* Specular highlight */}
                <div className="absolute top-0 left-0 right-0 h-1/4 bg-gradient-to-b from-white/20 to-transparent pointer-events-none rounded-t-[32px]" />
                
                <button
                  onClick={() => setSelectedPlace(null)}
                  className="absolute top-3 right-3 z-10 w-8 h-8 rounded-full bg-white flex items-center justify-center hover:bg-gray-100 transition-all shadow-md border border-gray-200"
                >
                  <X className="w-4 h-4" />
                </button>

                {/* Photo Gallery */}
                <div className="relative h-48 flex-shrink-0">
                  {selectedPlace.photos && selectedPlace.photos.length > 0 ? (
                    <>
                      <img
                        src={selectedPlace.photos[currentPhotoIndex].getUrl({ maxWidth: 600, maxHeight: 400 })}
                        alt={selectedPlace.name}
                        className="w-full h-full object-cover"
                        loading="eager"
                        decoding="async"
                      />
                      {selectedPlace.photos.length > 1 && (
                        <>
                          <button
                            onClick={() => setCurrentPhotoIndex((prev) => 
                              prev > 0 ? prev - 1 : selectedPlace.photos!.length - 1
                            )}
                            className="absolute left-3 top-1/2 transform -translate-y-1/2 w-8 h-8 rounded-full bg-black/50 flex items-center justify-center text-white hover:bg-black/70"
                          >
                            ←
                          </button>
                          <button
                            onClick={() => setCurrentPhotoIndex((prev) => 
                              prev < selectedPlace.photos!.length - 1 ? prev + 1 : 0
                            )}
                            className="absolute right-3 top-1/2 transform -translate-y-1/2 w-8 h-8 rounded-full bg-black/50 flex items-center justify-center text-white hover:bg-black/70"
                          >
                            →
                          </button>
                        </>
                      )}
                    </>
                  ) : (
                    <div className="w-full h-full bg-gray-200 flex items-center justify-center">
                      <ImageIcon className="w-16 h-16 text-gray-400" />
                    </div>
                  )}
                </div>

                {/* Content - Scrollable */}
                <div className="flex-1 overflow-y-auto p-5 space-y-4">
                  <div>
                    <h2 className="text-xl font-bold text-[hsl(var(--foreground))] mb-2">
                      {selectedPlace.name}
                    </h2>
                    {selectedPlace.rating && (
                      <div className="flex items-center gap-1 mb-2">
                        <Star className="w-4 h-4 fill-yellow-400 text-yellow-400" />
                        <span className="font-semibold">{selectedPlace.rating.toFixed(1)}</span>
                        {(selectedPlace as any).user_ratings_total && (
                          <span className="text-xs text-[hsl(var(--muted-foreground))]">
                            ({(selectedPlace as any).user_ratings_total} reviews)
                          </span>
                        )}
                      </div>
                    )}
                    <p className="text-sm text-[hsl(var(--muted-foreground))]">
                      {selectedPlace.formatted_address}
                    </p>
                  </div>

                  {/* Contact Info */}
                  <div className="space-y-2">
                    {selectedPlace.formatted_phone_number && (
                      <div className="flex items-center gap-2">
                        <Phone className="w-4 h-4 text-purple-400" />
                        <a
                          href={`tel:${selectedPlace.formatted_phone_number}`}
                          className="text-sm text-purple-500 hover:underline"
                        >
                          {selectedPlace.formatted_phone_number}
                        </a>
                      </div>
                    )}
                    <div className="flex items-center gap-2">
                      {selectedPlace.website && (
                        <>
                          <Globe className="w-4 h-4 text-purple-400" />
                          <a
                            href={selectedPlace.website}
                            target="_blank"
                            rel="noopener noreferrer"
                            className="text-sm text-purple-500 hover:underline"
                          >
                            Visit Website
                          </a>
                        </>
                      )}
                      {(selectedPlace as any).opening_hours?.weekday_text && (
                        <div className="relative ml-auto">
                          <button
                            onClick={() => setShowHours(!showHours)}
                            className="flex items-center gap-1 text-sm text-purple-500 hover:underline"
                          >
                            <Clock className="w-4 h-4" />
                            Hours
                            <ChevronDown className={`w-3 h-3 transition-transform ${showHours ? 'rotate-180' : ''}`} />
                          </button>
                          {showHours && (
                            <div className="absolute top-full right-0 mt-1 w-64 bg-white rounded-lg shadow-xl border border-purple-100 p-3 z-10">
                              <div className="space-y-1">
                                {(selectedPlace as any).opening_hours.weekday_text.map((hours: string, idx: number) => (
                                  <div key={idx} className="text-xs text-[hsl(var(--foreground))] py-1">
                                    {hours}
                                  </div>
                                ))}
                              </div>
                            </div>
                          )}
                        </div>
                      )}
                    </div>
                  </div>

                  {/* Menu Section - Scrollable */}
                  <div className="pt-3 border-t border-purple-100">
                    <h3 className="text-sm font-semibold text-[hsl(var(--foreground))] mb-3 flex items-center gap-2">
                      <Sparkles className="w-4 h-4 text-purple-400" />
                      Menu
                    </h3>
                    
                    {/* Menu items */}
                    <div className="max-h-40 overflow-y-auto space-y-2 pr-2">
                      {(() => {
                        const cuisineType = getCuisineType(selectedPlace.types);
                        const priceRange = selectedPlace.price_level || 2;
                        const basePrice = priceRange * 10;
                        
                        // Generate cuisine-appropriate menu items
                        const menuItems = cuisineType === 'Italian' ? [
                          { name: 'Margherita Pizza', price: basePrice + 2 },
                          { name: 'Pasta Carbonara', price: basePrice + 6 },
                          { name: 'Osso Buco', price: basePrice + 12 },
                          { name: 'Tiramisu', price: basePrice - 2 },
                        ] : cuisineType === 'Japanese' || cuisineType === 'Sushi' ? [
                          { name: 'Sushi Platter', price: basePrice + 8 },
                          { name: 'Ramen Bowl', price: basePrice },
                          { name: 'Tempura', price: basePrice + 4 },
                          { name: 'Mochi Ice Cream', price: basePrice - 4 },
                        ] : cuisineType === 'Mexican' ? [
                          { name: 'Tacos (3)', price: basePrice },
                          { name: 'Burrito', price: basePrice + 2 },
                          { name: 'Enchiladas', price: basePrice + 4 },
                          { name: 'Churros', price: basePrice - 4 },
                        ] : [
                          { name: 'Appetizer', price: basePrice },
                          { name: 'Main Course', price: basePrice + 8 },
                          { name: 'Side Dish', price: basePrice - 2 },
                          { name: 'Dessert', price: basePrice - 4 },
                        ];

                        return menuItems.map((item, idx) => (
                          <div key={idx} className="flex justify-between items-center p-2.5 bg-gray-50 rounded-lg border border-gray-200">
                            <span className="text-sm font-medium text-[hsl(var(--foreground))]">
                              {item.name}
                            </span>
                            <span className="text-sm font-semibold text-purple-600">
                              ${item.price}
                            </span>
                          </div>
                        ));
                      })()}
                    </div>
                  </div>

                  {/* Action Buttons */}
                  <div className="flex gap-2 pt-3">
                    <Button
                      className="flex-1 bg-purple-600 text-white hover:bg-purple-700"
                      onClick={() => {
                        if (selectedPlace.url) {
                          window.open(selectedPlace.url, '_blank');
                        } else {
                          const mapsUrl = `https://www.google.com/maps/dir/?api=1&destination=${encodeURIComponent(selectedPlace.formatted_address || '')}`;
                          window.open(mapsUrl, '_blank');
                        }
                      }}
                    >
                      <Navigation className="w-4 h-4 mr-2" />
                      Directions
                    </Button>
                    <Button variant="outline" className="border-purple-200">
                      <Heart className="w-4 h-4" />
                    </Button>
                  </div>
                </div>
              </div>
            </motion.div>
          )}
        </AnimatePresence>
      </div>
    </div>
  );
}<|MERGE_RESOLUTION|>--- conflicted
+++ resolved
@@ -157,12 +157,6 @@
       disableDefaultUI: true,
       zoomControl: true,
       rotateControl: true,
-<<<<<<< HEAD
-      gestureHandling: 'greedy',
-      // Performance optimizations
-      maxZoom: 20,
-      minZoom: 10,
-=======
       gestureHandling: 'greedy', // Allows smooth scrolling without Ctrl/Cmd key
       scrollwheel: true, // Enable scroll zoom
       clickableIcons: false, // Disable default POI clicks for better performance
@@ -176,7 +170,6 @@
       mapTypeControlOptions: {
         mapTypeIds: ['roadmap', 'satellite'],
       },
->>>>>>> e0e94e98
       restriction: {
         latLngBounds: {
           north: 85,
@@ -186,11 +179,6 @@
         },
         strictBounds: false,
       },
-<<<<<<< HEAD
-      clickableIcons: false, // Disable POI clicks for better performance
-      backgroundColor: '#ffffff',
-=======
->>>>>>> e0e94e98
     });
 
     setMap(newMap);
@@ -542,24 +530,6 @@
     });
   }, [map, searchResults, handleSelectPlace]);
 
-<<<<<<< HEAD
-  // Listen for map bounds changes with debouncing for better performance
-  useEffect(() => {
-    if (!map) return;
-    
-    let timeoutId: NodeJS.Timeout;
-    
-    const listener = map.addListener('idle', () => {
-      // Debounce updates to avoid excessive re-renders during map movement
-      clearTimeout(timeoutId);
-      timeoutId = setTimeout(() => {
-        updateVisibleResults();
-      }, 150); // 150ms debounce
-    });
-    
-    return () => {
-      clearTimeout(timeoutId);
-=======
   // Listen for map bounds changes with debouncing for smoother scrolling
   useEffect(() => {
     if (!map) return;
@@ -576,7 +546,6 @@
     
     return () => {
       clearTimeout(debounceTimer);
->>>>>>> e0e94e98
       window.google.maps.event.removeListener(listener);
     };
   }, [map, updateVisibleResults]);
